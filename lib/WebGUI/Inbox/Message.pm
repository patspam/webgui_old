--- conflicted
+++ resolved
@@ -164,20 +164,9 @@
             $preface = sprintf($i18n->get('from user preface'), $fromUser->username);
         }
         my $msg = (defined $properties->{emailMessage}) ? $properties->{emailMessage} : $self->{_properties}{message};
-<<<<<<< HEAD
-		if ($msg =~ m/\<.*\>/) {
-            $msg = '<p>' . $preface . '</p><br />'.$msg if($preface ne "");
-			$mail->addHtml($msg);
-               } else {
-            $msg = $preface."\n\n".$msg if($preface ne "");
-			$mail->addText($msg);
-            }
-		$mail->addFooter;
-=======
 		$msg = '<p>' . $preface . '</p><br />'.$msg if($preface ne "");
         $mail->addHtml($msg);
         $mail->addFooter;
->>>>>>> 6d17f922
 		$mail->queue;
 	}
 	$self->{_session} = $session;
