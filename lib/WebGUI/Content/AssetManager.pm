package WebGUI::Content::AssetManager;

use strict;

use JSON qw( from_json to_json );
use URI;
use WebGUI::Form;
use WebGUI::Paginator;
use WebGUI::Utility;

#----------------------------------------------------------------------------

=head2 getClassSelectBox ( session )

Gets a select box to choose a class name.

=cut

sub getClassSelectBox {
    my $session     = shift;
    
    tie my %classes, "Tie::IxHash", (
        ""  => "Any Class", 
        $session->db->buildHash("select distinct(className) from asset"),
    );
    delete $classes{"WebGUI::Asset"}; # don't want to search for the root asset

    return WebGUI::Form::selectBox( $session, {
        name            => "class", 
        value           => $session->form->process("class","className"), 
        defaultValue    => "", 
        options         => \%classes,
    });
}

#----------------------------------------------------------------------------

=head2 getCurrentAsset ( session )

Returns the asset we would be looking at if we weren't looking at the Asset
Manager.

=cut

sub getCurrentAsset {
    my $session     = shift;
    return WebGUI::Asset->newByUrl( $session );
}

#----------------------------------------------------------------------------

=head2 getHeader ( session )

Get a header to pick "Manage" or "Search". Add other things later maybe?

=cut

sub getHeader {
    my $session     = shift;
    my $output      = '';
    my $i18n        = WebGUI::International->new( $session, "Asset" );

    if ( $session->form->get( 'method' ) eq "search" ) {
        $output     .= '<div style="float: right">'
                    . join( " | ",
                        q{<a href="?op=assetManager;method=manage">} . $i18n->get( 'manage' ) . q{</a>},
                        q{<strong>} . $i18n->get( "search" ) . q{</strong>},
                    )
                    . q{</div>}
                    ;
    }
    else {
        $output     .= '<div style="float: right">'
                    . join( " | ", 
                        q{<strong>} . $i18n->get( "manage" ) . q{</strong>},
                        q{<a href="?op=assetManager;method=search">} . $i18n->get( "search" ) . q{</a>},
                    )
                    . q{</div>}
                    ;
    }

    return $output;
}

#----------------------------------------------------------------------------

=head2 getManagerPaginator ( session )

Get a page for the Asset Manager view. Returns a WebGUI::Paginator object 
filled with asset IDs.

=cut

sub getManagerPaginator {
    my $session             = shift;
    my $asset               = getCurrentAsset( $session );

    my $orderByColumn       = $session->form->get( 'orderByColumn' ) 
                            || "lineage"
                            ;
    my $orderByDirection    = lc $session->form->get( 'orderByDirection' ) eq "desc"
                            ? "DESC"
                            : "ASC"
                            ;

    my $recordOffset        = $session->form->get( 'recordOffset' ) || 1;
    my $rowsPerPage         = $session->form->get( 'rowsPerPage' ) || 100;
    my $currentPage         = int ( $recordOffset / $rowsPerPage ) + 1;

    my $p           = WebGUI::Paginator->new( $session, '', $rowsPerPage, 'pn', $currentPage );

    my $orderBy     = $session->db->dbh->quote_identifier( $orderByColumn ) . ' ' . $orderByDirection;
    $p->setDataByArrayRef( $asset->getLineage( ['children'], { orderByClause => $orderBy } ) );
    
    return $p;
}

#----------------------------------------------------------------------------

=head2 getSearchPaginator ( session, query ) 

Get a page for the Asset Search view. Returns a WebGUI::Paginator object
filled with asset IDs.

=cut

sub getSearchPaginator {
    my $session     = shift;
    my $query       = shift;
    my %parms;
    
    my $s       = WebGUI::Search->new( $session, 0 );
    $s->search( {
        keywords        => $query->{ keywords },
        classes         => $query->{ classes },
    } );

    my $queryString = 'op=assetManager;method=search;keywords=' . $query->{ keywords };
    for my $class ( @{ $query->{ classes } } ) {
        $queryString    .= ';class=' . $class;
    }

    my $p           = $s->getPaginatorResultSet( $session->url->page( $queryString ) );

    return $p;
}

#----------------------------------------------------------------------------

=head2 getMoreMenu ( session, label )

Gets the "More" menu with the specified label.

=cut

sub getMoreMenu {
    my $session         = shift;
    my $label           = shift || "More";
    my $userUiLevel     = $session->user->profileField("uiLevel");
    my $toolbarUiLevel  = $session->config->get("assetToolbarUiLevel");
    my $i18n            = WebGUI::International->new( $session, "Asset" );

    ### The More menu
    my @more_fields     = ();
    # FIXME: Add a show callback with the record as first argument. If it
    # returns true, the URL will be shown.
    # These links are shown based on UI level
    if ( $userUiLevel >= $toolbarUiLevel->{ "changeUrl" } ) {
        push @more_fields, {
            url     => '<url>?func=changeUrl;proceed=manageAssets', 
            label   => $i18n->get( 'change url' ),
        };
    }

    if ( $userUiLevel >= $toolbarUiLevel->{ "editBranch" } ) {
        push @more_fields, {
            url     => '<url>?func=editBranch', 
            label   => $i18n->get( 'edit branch' ),
        };
    }

    if ( $userUiLevel >= $toolbarUiLevel->{ "shortcut" } ) {
        push @more_fields, {
            url     => '<url>?func=createShortcut;proceed=manageAssets', 
            label   => $i18n->get( 'create shortcut' ),
        };
    }

    if ( $userUiLevel >= $toolbarUiLevel->{ "revisions" } ) {
        push @more_fields, {
            url     => '<url>?func=manageRevisions',
            label   => $i18n->get( 'revisions' ),
        };
    }

    if ( $userUiLevel >= $toolbarUiLevel->{ "view" } ) {
        push @more_fields, {
            url     => '<url>',
            label   => $i18n->get( 'view' ),
        };
    }

    if ( $userUiLevel >= $toolbarUiLevel->{ "edit" } ) {
        push @more_fields, {
            url     => '<url>?func=edit;proceed=manageAssets',
            label   => $i18n->get( 'edit' ),
        };
    }

    if ( $userUiLevel >= $toolbarUiLevel->{ "lock" } ) {
        push @more_fields, {
            url     => '<url>?func=lock;proceed=manageAssets',
            label   => $i18n->get( 'lock' ),
        };
    }

    if ( $session->config->get("exportPath") && $userUiLevel >= $toolbarUiLevel->{"export"} ) {
        push @more_fields, {
            url     => '<url>?func=export',
            label   => $i18n->get( 'Export Page' ),
        };
    }

    return to_json \@more_fields;
}

#----------------------------------------------------------------------------

=head2 handler ( session )

Handle the session, if we can. Otherwise pass it on.

Check permissions

=cut

sub handler {
    my ( $session ) = @_;
 
    if ( $session->form->get( 'op' ) eq 'assetManager' && getCurrentAsset( $session ) ) {
        $session->asset(getCurrentAsset($session));

        return $session->privilege->noAccess unless getCurrentAsset( $session )->canEdit;

        my $method  = $session->form->get( 'method' )
                    ? 'www_' . $session->form->get( 'method' )
                    : 'www_manage'
                    ;
        
        # Validate the method name
        if ( !__PACKAGE__->can( $method ) ) {
            return "Invalid method";
        }
        else {
            return __PACKAGE__->can( $method )->( $session );
        }
    }
    else {
        return;
    }
}

#----------------------------------------------------------------------------

=head2 www_ajaxGetManagerPage ( session )

Get a page of Asset Manager data, ajax style. Returns a JSON array to be
formatted in a WebGUI.AssetManager data table.

=cut

sub www_ajaxGetManagerPage {
    my $session         = shift;
    my $i18n            = WebGUI::International->new( $session, "Asset" );
    my $assetInfo       = { assets => [] };
    my $p               = getManagerPaginator( $session );

    for my $assetId ( @{ $p->getPageData } ) {
        my $asset       = WebGUI::Asset->newByDynamicClass( $session, $assetId );
        
        # Populate the required fields to fill in
        my %fields      = (
            assetId         => $asset->getId,
            url             => $asset->getUrl,
            lineage         => $asset->get( "lineage" ),
            title           => $asset->get( "menuTitle" ),
            revisionDate    => $asset->get( "revisionDate" ),
            childCount      => $asset->getChildCount,
            assetSize       => $asset->get( 'assetSize' ),
            lockedBy        => $asset->get( 'isLockedBy' ),
            actions         => $asset->canEdit && $asset->canEditIfLocked,
        );

        $fields{ className } = {};
        # The asset icon
        my $icon    = [ grep { $_->{ icon } } @{ $asset->definition( $session ) } ]->[ 0 ]->{ icon };
        $fields{ icon } = $session->url->extras( '/assets/small/' . $icon );

        # The asset type (i18n name)
        my $type    = [ grep { $_->{ assetName } } @{ $asset->definition( $session ) } ]->[ 0 ]->{ assetName };
        $fields{ className } = $type;

        push @{ $assetInfo->{ assets } }, \%fields;
    }

    $assetInfo->{ totalAssets   } = $p->getRowCount;
    $assetInfo->{ sort          } = $session->form->get( 'orderByColumn' );
    $assetInfo->{ dir           } = lc $session->form->get( 'orderByDirection' );
    
    $session->http->setMimeType( 'application/json' );

    return to_json( $assetInfo );
}

#----------------------------------------------------------------------------

=head2 www_manage ( session )

Show the main screen of the asset manager, paginated. Also load the 
JavaScript that will take over if the browser has the cojones.

=cut

sub www_manage {
    my ( $session ) = @_;
    my $ac              = WebGUI::AdminConsole->new( $session, "assets" );
    my $currentAsset    = getCurrentAsset( $session );
    my $i18n            = WebGUI::International->new( $session, "Asset" );

    ### Do Action
    my @assetIds    = $session->form->get( 'assetId' );

    if ( $session->form->get( 'action_update' ) ) {
        for my $assetId ( @assetIds ) {
            my $asset       = WebGUI::Asset->newByDynamicClass( $session, $assetId );
            next unless $asset;
            my $rank        = $session->form->get( $assetId . '_rank' );
            next unless $rank; # There's no such thing as zero

            $asset->setRank( $rank );
        }
    }
    elsif ( $session->form->get( 'action_delete' ) ) {
        for my $assetId ( @assetIds ) {
            my $asset       = WebGUI::Asset->newByDynamicClass( $session, $assetId );
            next unless $asset;
            $asset->trash;
        }
    }
    elsif ( $session->form->get( 'action_cut' ) ) {
        for my $assetId ( @assetIds ) {
            my $asset       = WebGUI::Asset->newByDynamicClass( $session, $assetId );
            next unless $asset;
            $asset->cut;
        }
    }
    elsif ( $session->form->get( 'action_copy' ) ) {
        for my $assetId ( @assetIds ) {
            # Copy == Duplicate + Cut
            my $asset       = WebGUI::Asset->newByDynamicClass( $session, $assetId);
            my $newAsset    = $asset->duplicate( { skipAutoCommitWorkflows => 1 } );
            $newAsset->update( { title => $newAsset->getTitle . ' (copy)' } );
            $newAsset->cut;
        }
    }
    elsif ( $session->form->get( 'action_duplicate' ) ) {
        for my $assetId ( @assetIds ) {
            my $asset       = WebGUI::Asset->newByDynamicClass( $session, $assetId );
            next unless $asset;
            $asset->duplicate( { skipAutoCommitWorkflows => 1 } );
        }
    }

<<<<<<< HEAD
    # Handle Auto Request Commit setting
    if ($session->setting->get("autoRequestCommit")) {
        # Make sure version tag hasn't already been committed by another process
        my $versionTag = WebGUI::VersionTag->getWorking($session, "nocreate");

        if ($versionTag && $session->setting->get("skipCommitComments")) {
            $versionTag->requestCommit;
        }
        elsif ($versionTag) {
            $session->http->setRedirect(
                $currentAsset->getUrl("op=commitVersionTag;tagId=".WebGUI::VersionTag->getWorking($session)->getId)
            );
            return undef;
        }
    }
=======
    # Handle autocommit workflows
    if (WebGUI::VersionTag->autoCommitWorkingIfEnabled($session, {
        allowComments   => 1,
        returnUrl       => $currentAsset->getUrl,
    }) eq 'redirect' ) {
        return undef;
    };
>>>>>>> de25b438

    # Show the page
    # i18n we'll need later
    # TODO: Add all i18n to this hash so we can better format our JS code
    my %i18n    = (
        "select all"    => $i18n->get( "select all" ),
    );

    # Add script and stylesheets
<<<<<<< HEAD
=======
    $session->style->setLink( $session->url->extras('yui/build/paginator/assets/skins/sam/paginator.css'), {rel=>'stylesheet', type=>'text/css'});
>>>>>>> de25b438
    $session->style->setLink( $session->url->extras('yui/build/datatable/assets/skins/sam/datatable.css'), {rel=>'stylesheet', type=>'text/css'});
    $session->style->setLink( $session->url->extras('yui/build/menu/assets/skins/sam/menu.css'), {rel=>'stylesheet', type=>'text/css'});
    $session->style->setLink( $session->url->extras('yui-webgui/build/assetManager/assetManager.css' ), { rel => "stylesheet", type => 'text/css' } );

    $session->style->setScript( $session->url->extras( 'yui/build/utilities/utilities.js' ) );
    $session->style->setScript( $session->url->extras( 'yui/build/paginator/paginator-min.js ' ) );
    $session->style->setScript( $session->url->extras( 'yui/build/datasource/datasource-min.js ' ) );
    $session->style->setScript( $session->url->extras( 'yui/build/datatable/datatable-min.js ' ) );
    $session->style->setScript( $session->url->extras( 'yui/build/container/container-min.js' ) );
    $session->style->setScript( $session->url->extras( 'yui/build/menu/menu-min.js' ) );
    $session->style->setScript( $session->url->extras( 'yui/build/json/json-min.js' ) );
    $session->style->setScript( $session->url->extras( 'yui-webgui/build/i18n/i18n.js' ) );
    $session->style->setScript( $session->url->extras( 'yui-webgui/build/assetManager/assetManager.js' ) );
    $session->style->setScript( $session->url->extras( 'yui-webgui/build/form/form.js' ) );

    my $extras      = $session->url->extras;
    $session->style->setRawHeadTags( <<ENDHTML );
    <link type="text/css" rel="stylesheet" href="http://yui.yahooapis.com/2.6.0/build/logger/assets/skins/sam/logger.css">
    <script type="text/javascript" src="http://yui.yahooapis.com/2.6.0/build/logger/logger-min.js"></script> 

<script type="text/javascript">
        WebGUI.AssetManager.extrasUrl   = '$extras';
        YAHOO.util.Event.onDOMReady( WebGUI.AssetManager.initManager );
    </script>
ENDHTML
    my $output          = WebGUI::Macro::AdminBar::process($session).'<div class="yui-skin-sam" id="assetManager">' . getHeader( $session );

    ### Crumbtrail
    my $crumb_markup    = '<li><a href="%s">%s</a> &gt;</li>';
    my $ancestors       = $currentAsset->getLineage( ['ancestors'], { returnObjects => 1 } );

    $output             .=  '<ol id="crumbtrail">';
    for my $asset ( @{ $ancestors } ) {
        $output .= sprintf $crumb_markup, 
                $asset->getUrl( 'op=assetManager;method=manage' ),
                $asset->get( "menuTitle" ),
                ;
    }

    # And ourself
    $output .= sprintf q{<li><a href="#" onclick="WebGUI.AssetManager.showMoreMenu('%s','crumbMoreMenuLink'); return false;"><span id="crumbMoreMenuLink">%s</span></a></li>},
            $currentAsset->getUrl,
            $currentAsset->get( "menuTitle" ),
            ;
    $output .= '</ol>';
    
    ### The page of assets
    $output         .= q{<div>}
                    . q{<form>}
                    . q{<input type="hidden" name="op" value="assetManager" />}
                    . q{<input type="hidden" name="method" value="manage" />}
                    . q{<div id="dataTableContainer">}
                    . q{</div>} 
                    . q{<p class="actions">} . $i18n->get( 'with selected' )
                    . q{<input type="submit" name="action_update" value="} . $i18n->get( "update" ) . q{" />}
                    . q{<input type="submit" name="action_delete" value="} . $i18n->get( "delete" ) . q{" onclick="return confirm('} . $i18n->get( 43 ) . q{')" />}
                    . q{<input type="submit" name="action_cut" value="} . $i18n->get( 'cut' ) . q{" />}
                    . q{<input type="submit" name="action_copy" value="} . $i18n->get( "Copy" ) . q{" />}
                    . q{<input type="submit" name="action_duplicate" value="} . $i18n->get( "duplicate" ) . q{" />}
                    . q{</p>}
                    . q{</form>}
                    . q{<div id="pagination"> } 
                    . q{</div>}
                    . q{</div>}
                    ;
    
    ### Clearing div
    $output         .= q{<div style="clear: both;">&nbsp;</div>};

    tie my %options, 'Tie::IxHash';
    my $hasClips = 0;
    foreach my $asset (@{$currentAsset->getAssetsInClipboard(1)}) {
            $options{$asset->getId} = '<img src="'.$asset->getIcon(1).'" alt="'.$asset->getName.'" style="border: 0px;" /> '.$asset->getTitle;
            $hasClips = 1;
    }
    if ($hasClips) {
            $output .= '<div class="functionPane"><fieldset><legend>'.$i18n->get(1082).'</legend>'
                    .WebGUI::Form::formHeader($session, {action=>$currentAsset->getUrl})
                    .WebGUI::Form::hidden($session,{name=>"func",value=>"pasteList"})
                    .WebGUI::Form::checkbox($session,{extras=>'onclick="toggleClipboardSelectAll(this.form);"'})
                    .' '.$i18n->get("select all").'<br />'
                    .WebGUI::Form::checkList($session,{name=>"assetId",vertical=>1,options=>\%options})
                    .'<br />'
                    .WebGUI::Form::submit($session,{value=>"Paste"})
                    .WebGUI::Form::formFooter($session)
                    .' </fieldset></div> '
                    .'<script type="text/javascript">
                    //<![CDATA[
                    var clipboardItemSelectAllToggle = false;
                    function toggleClipboardSelectAll(form){
                    clipboardItemSelectAllToggle = clipboardItemSelectAllToggle ? false : true;
                    for(var i = 0; i < form.assetId.length; i++)
                    form.assetId[i].checked = clipboardItemSelectAllToggle;
                    }
                    //]]>
                    </script>';
    }

    ## Packages
    $output .= '<div class="functionPane"><fieldset> <legend>'.$i18n->get("packages").'</legend>';
    foreach my $asset (@{$currentAsset->getPackageList}) {
            $output .= '<p style="display:inline;vertical-align:middle;"><img src="'.$asset->getIcon(1).'" alt="'.$asset->getName.'" style="vertical-align:middle;border: 0px;" /></p>
                    <a href="'.$currentAsset->getUrl("func=deployPackage;assetId=".$asset->getId.";proceed=manageAssets").'">'.$asset->getTitle.'</a> '
                    .$session->icon->edit("func=edit;proceed=manageAssets",$asset->get("url"))
                    .$session->icon->export("func=exportPackage",$asset->get("url"))
                    .'<br />';
    }
    $output .= '<br />'
        . WebGUI::Form::formHeader($session, {action=>$currentAsset->getUrl})
        . WebGUI::Form::hidden($session, {name=>"func", value=>"importPackage"})
        . '<div><input type="file" name="packageFile" size="30" style="font-size: 10px;" /></div>'
        . '<div style="font-size: 10px">'
        . WebGUI::Form::checkbox($session, { label => $i18n->get('inherit parent permissions'), checked => 1, name => 'inheritPermissions', value => 1 })
        . ' &nbsp; ' .  WebGUI::Form::submit($session, { value=>$i18n->get("import"), 'extras' => ' ' })
        . '</div>'
        . WebGUI::Form::formFooter($session)
        ;
    $output .= ' </fieldset></div>';

    ### Clearing div
    $output         .= q{<div style="clear: both;">&nbsp;</div>};
    $output         .= q{</div>};

    ### Write the JavaScript that will take over
    $output         .= '<script type="text/javascript">'
                    . 'WebGUI.AssetManager.MoreMenuItems = ' . getMoreMenu( $session ) . ';'
                    ;

    $output         .= <<"ENDJS";
<<<<<<< HEAD
    // Start the data source
    WebGUI.AssetManager.DataSource
        = new YAHOO.util.DataSource( '?op=assetManager;method=ajaxGetManagerPage' );
    WebGUI.AssetManager.DataSource.responseType
        = YAHOO.util.DataSource.TYPE_JSON;
    WebGUI.AssetManager.DataSource.responseSchema
        = {
            resultsList: 'assets',
            totalRecords: 'totalAssets',
            fields: [
                { key: 'assetId' },
                { key: 'lineage' },
                { key: 'actions' },
                { key: 'title' },
                { key: 'className' },
                { key: 'revisionDate' },
                { key: 'assetSize' },
                { key: 'lockedBy' },
                { key: 'icon' },
                { key: 'url' },
                { key: 'childCount' }
            ]
        };

    WebGUI.AssetManager.DefaultSortedBy = { 
        "key"       : "lineage",
        "dir"       : YAHOO.widget.DataTable.CLASS_ASC
    };
    
    WebGUI.AssetManager.BuildQueryString
    = function ( state, dt ) {
        var query = ";recordOffset=" + state.pagination.recordOffset 
                + ';orderByDirection=' + ((state.sorting.dir === YAHOO.widget.DataTable.CLASS_DESC) ? "DESC" : "ASC")
                + ';rowsPerPage=' + state.pagination.rowsPerPage
                + ';orderByColumn=' + state.sorting.key
                ;
            return query;
        };
=======
>>>>>>> de25b438

    var selectAllButton = "<input type=\\"checkbox\\" title=\\"$i18n{"select all"}\\" onclick=\\"WebGUI.Form.toggleAllCheckboxesInForm( document.forms[0], 'assetId' );\\" />";
ENDJS

    # Column defs have i18n, so be careful
    # Can't be Perl datastructure because formatter must be a function ref not a string
    $output .= q(
    WebGUI.AssetManager.ColumnDefs
        = [ 
            { key: 'assetId', label: selectAllButton, formatter: WebGUI.AssetManager.formatAssetIdCheckbox },
            { key: 'lineage', label: ") . $i18n->get( 'rank' ) . q(", sortable: true, formatter: WebGUI.AssetManager.formatRank },
            { key: 'actions', label: "", formatter: WebGUI.AssetManager.formatActions },
            { key: 'title', label: ") . $i18n->get( 99 ) . q(", formatter: WebGUI.AssetManager.formatTitle, sortable: true },
            { key: 'className', label: ") . $i18n->get( 'type' ) . q(", sortable: true, formatter: WebGUI.AssetManager.formatClassName },
            { key: 'revisionDate', label: ") . $i18n->get( 'revision date' ) . q(", formatter: WebGUI.AssetManager.formatRevisionDate, sortable: true },
            { key: 'assetSize', label: ") . $i18n->get( 'size' ) . q(", formatter: WebGUI.AssetManager.formatAssetSize, sortable: true },
            { key: 'lockedBy', label: ") . $i18n->get( 'locked' ) . q(", formatter: WebGUI.AssetManager.formatLockedBy }
        ];
    );

    $output .= <<'ENDJS';
</script>
ENDJS

    return $ac->render( $output );
}

#----------------------------------------------------------------------------

=head2 www_search ( session )

Search assets underneath this asset.

=cut

sub www_search {
    my $session      = shift;
    my $ac           = WebGUI::AdminConsole->new( $session, "assets" ); 
    my $i18n         = WebGUI::International->new( $session, "Asset" );
    my $currentAsset = getCurrentAsset($session);
    my $output       = '<div id="assetSearch">' . getHeader( $session );
    
    $session->style->setLink( $session->url->extras( 'yui-webgui/build/assetManager/assetManager.css' ), { rel => "stylesheet", type => 'text/css' } );
    $session->style->setScript( $session->url->extras( 'yui/build/yahoo-dom-event/yahoo-dom-event.js' ) );
    $session->style->setScript( $session->url->extras( 'yui-webgui/build/assetManager/assetManager.js' ) );
    $session->style->setScript( $session->url->extras( 'yui-webgui/build/form/form.js' ) );

    ### Show the form
    $output     .= q{<form method="post" enctype="multipart/form-data" action="} . $currentAsset->getUrl . q{"><p>}
                . q{<input type="hidden" name="op" value="assetManager" />}
                . q{<input type="hidden" name="method" value="search" />}
                . q{<input type="text" size="45" name="keywords" value="} . $session->form->get('keywords') . q{" />}
                . getClassSelectBox( $session )
                . q{<input type="submit" name="action" value="}.$i18n->get( "search" ).q{" />}
                . q{</p></form>}
                ;

    ### Actions
    if ( my $action = lc $session->form->get( 'action' ) ) {
        my @assetIds = $session->form->get( 'assetId' );

        if ( $action eq "delete" ) { ##aka trash
            for my $assetId ( @assetIds ) {
                my $asset       = WebGUI::Asset->newByDynamicClass( $session, $assetId );
                next unless $asset;
                $asset->trash;
            }
        }
        elsif ( $action eq "cut" ) {
            for my $assetId ( @assetIds ) {
                my $asset       = WebGUI::Asset->newByDynamicClass( $session, $assetId );
                next unless $asset;
                $asset->cut;
            }
        }
        elsif ( $action eq "copy" ) {
            for my $assetId ( @assetIds ) {
                # Copy == Duplicate + Cut
		my $asset       = WebGUI::Asset->newByDynamicClass( $session, $assetId);
                my $newAsset    = $asset->duplicate( { skipAutoCommitWorkflows => 1 } );
                $newAsset->update( { title => $newAsset->getTitle . ' (copy)' } );
                $newAsset->cut;
            }
        }
    }

    ### Run the search
    if ( $session->form->get( 'keywords' ) || $session->form->get( 'class' ) ) {
        my $keywords        = $session->form->get( 'keywords' );
        my @classes         = $session->form->get( 'class' );

        my $p       = getSearchPaginator( $session, { 
            keywords            => $keywords,
            classes             => \@classes,
            orderByColumn       => $session->form->get( 'orderByColumn' ),
            orderByDirection    => $session->form->get( 'orderByDirection' ),
        } );
        
        if ( $p->getRowCount == 0 ) {
            $output     .= q{<p class="error">} . $i18n->get( 'no results' ) . q{</p>};
        }
        else {
            ### Display the search results 
            $output         .= q{<form>}
                            . q{<input type="hidden" name="op" value="assetManager" />}
                            . q{<input type="hidden" name="method" value="search" />}
                            . q{<input type="hidden" name="pn" value="} . $session->form->get('pn') . q{" />}
                            . q{<input type="hidden" name="keywords" value="} . $keywords . q{" />}
                            ;

            # Add classes to the form
            for my $class ( @classes ) {
                $output     .= q{<input type="hidden" name="class" value="} . $class . q{" />};
            }

            $output         .= q{<table class="assetSearch" border="0">}
                            . q{<thead>}
                            . q{<tr>}
                            . q{<th class="center"><input type="checkbox" onclick="WebGUI.Form.toggleAllCheckboxesInForm( this.form, 'assetId' )" /></th>} # Checkbox column
                            . q{<th class="center">&nbsp;</th>}            # Edit 
                            . q{<th>} . $i18n->get( '99' ) . q{</th>}             # Title
                            . q{<th>} . $i18n->get( "type" ) . q{</th>}              # Type
                            . q{<th class="center">} . $i18n->get( "last updated" ) . q{</th>}      # Revision Date
                            . q{<th class="center">} . $i18n->get( "size" ) . q{</th>}              # Size
                            . q{<th class="center">} . $i18n->get( "locked" ) . q{</th>}            # Lock
                            . q{</tr>}
                            . q{</thead}
                            . q{<tbody>}
                            ;

            # The markup for a single asset
            my $row_markup  = q{<tr %s ondblclick="WebGUI.AssetManager.toggleRow( this )">}
                            . q{<td class="center"><input type="checkbox" name="assetId" value="%s" onchange="WebGUI.AssetManager.toggleHighlightForRow( this )" /></td>}
                            . q{<td class="center">%s</td>}
                            . q{<td>%s</td>}
                            . q{<td><img src="%s" /> %s</td>}
                            . q{<td class="center">%s</td>}
                            . q{<td class="right">%s</td>}
                            . q{<td class="center"><a href="%s?func=manageRevisions">%s</a></td>}
                            . q{</tr>}
                            ;
            
            # The field keys to fill in the placeholders
            my @row_fields  = qw(
                            alt
                            assetId
                            editLink 
                            title
                            iconUrl type
                            revisionDate
                            size
                            url lockIcon
            );

            my $count           = 0;
            for my $assetInfo ( @{ $p->getPageData } ) {
                $count++;
                my $asset       = WebGUI::Asset->newByDynamicClass( $session, $assetInfo->{ assetId } );
                
                # Populate the required fields to fill in
                my %fields      = (
                    alt             => ( $count % 2 == 0 ? 'class="alt"' : '' ),
                    assetId         => $asset->getId,
                    url             => $asset->getUrl,
                    title           => $asset->get( "menuTitle" ),
                    revisionDate    => $session->datetime->epochToHuman( $asset->get( "revisionDate" ) ),
                    hasChildren     => ( $asset->hasChildren ? "+&nbsp;" : "&nbsp;&nbsp;" ),
                    rank            => $asset->getRank,
                    size            => formatBytes( $asset->get( 'assetSize' ) ),
                );

                # The asset icon
                my $icon    = [ grep { $_->{ icon } } @{ $asset->definition( $session ) } ]->[ 0 ]->{ icon };
                $fields{ iconUrl    } = $session->url->extras( '/assets/small/' . $icon );

                # The asset type (i18n name)
                my $type    = [ grep { $_->{ assetName } } @{ $asset->definition( $session ) } ]->[ 0 ]->{ assetName };
                $fields{ type       } = $type;

                # The lock
                if ( $asset->lockedBy ) { # lockedBy in case someone overrides isLocked (like the Collab System Thread )	
                    $fields{ lockIcon } 
                        = sprintf '<img src="%s" alt="locked by %s" title="locked by %s" style="border: 0px;" />',
                        $session->url->extras( 'assetManager/locked.gif' ),
                        WebGUI::HTML::format( $asset->lockedBy->username, "text" ),
                        WebGUI::HTML::format( $asset->lockedBy->username, "text" ),
                        ;
                } 
                else {
                    $fields{ lockIcon } 
                        = sprintf '<img src="%s" alt="unlocked" title="unlocked" style="border: 0px;" />',
                        $session->url->extras( 'assetManager/unlocked.gif' ),
                        ;
                }

                # The edit link
                if ( !$asset->lockedBy || $asset->canEditIfLocked ) {
                    $fields{ editLink } 
                        = sprintf '<a href="%s">' . $i18n->get( "edit" ) . '</a>',
                        $asset->getUrl( 'func=edit;proceed=manageAssets' )
                        ;
                }

                $output .= sprintf $row_markup, @fields{ @row_fields };
            }

            $output     .= q{</tbody>}
                        . q{</table>}
                        . q{<p class="actions">} . $i18n->get( 'with selected' )
                        . q{<input type="submit" name="action" value="}.$i18n->get( 'delete' ) . q{" />}
                        . q{<input type="submit" name="action" value="}.$i18n->get( "cut" )    . q{" />}
                        . q{<input type="submit" name="action" value="}.$i18n->get( "copy" )    .q{" />}
                        . q{</p>}
                        . q{</form>}
                        ;

            ### Page links
            $output         .= q{<div id="pageLinks">} . $p->getBarAdvanced . q{</div>};

            ### Page description
            $output         .= sprintf q{<div id="pageStats">} . $i18n->get( 'page indicator' ) . q{</div>},
                            $p->getPageNumber,
                            $p->getNumberOfPages,
                            ;
            
            ### Clearing div
            $output         .= q{<div style="clear: both;">&nbsp;</div>};
        }
    }

    $output         .= '</div>';

    return $ac->render( $output );
}

1;<|MERGE_RESOLUTION|>--- conflicted
+++ resolved
@@ -371,23 +371,6 @@
         }
     }
 
-<<<<<<< HEAD
-    # Handle Auto Request Commit setting
-    if ($session->setting->get("autoRequestCommit")) {
-        # Make sure version tag hasn't already been committed by another process
-        my $versionTag = WebGUI::VersionTag->getWorking($session, "nocreate");
-
-        if ($versionTag && $session->setting->get("skipCommitComments")) {
-            $versionTag->requestCommit;
-        }
-        elsif ($versionTag) {
-            $session->http->setRedirect(
-                $currentAsset->getUrl("op=commitVersionTag;tagId=".WebGUI::VersionTag->getWorking($session)->getId)
-            );
-            return undef;
-        }
-    }
-=======
     # Handle autocommit workflows
     if (WebGUI::VersionTag->autoCommitWorkingIfEnabled($session, {
         allowComments   => 1,
@@ -395,7 +378,6 @@
     }) eq 'redirect' ) {
         return undef;
     };
->>>>>>> de25b438
 
     # Show the page
     # i18n we'll need later
@@ -405,10 +387,7 @@
     );
 
     # Add script and stylesheets
-<<<<<<< HEAD
-=======
     $session->style->setLink( $session->url->extras('yui/build/paginator/assets/skins/sam/paginator.css'), {rel=>'stylesheet', type=>'text/css'});
->>>>>>> de25b438
     $session->style->setLink( $session->url->extras('yui/build/datatable/assets/skins/sam/datatable.css'), {rel=>'stylesheet', type=>'text/css'});
     $session->style->setLink( $session->url->extras('yui/build/menu/assets/skins/sam/menu.css'), {rel=>'stylesheet', type=>'text/css'});
     $session->style->setLink( $session->url->extras('yui-webgui/build/assetManager/assetManager.css' ), { rel => "stylesheet", type => 'text/css' } );
@@ -538,47 +517,6 @@
                     ;
 
     $output         .= <<"ENDJS";
-<<<<<<< HEAD
-    // Start the data source
-    WebGUI.AssetManager.DataSource
-        = new YAHOO.util.DataSource( '?op=assetManager;method=ajaxGetManagerPage' );
-    WebGUI.AssetManager.DataSource.responseType
-        = YAHOO.util.DataSource.TYPE_JSON;
-    WebGUI.AssetManager.DataSource.responseSchema
-        = {
-            resultsList: 'assets',
-            totalRecords: 'totalAssets',
-            fields: [
-                { key: 'assetId' },
-                { key: 'lineage' },
-                { key: 'actions' },
-                { key: 'title' },
-                { key: 'className' },
-                { key: 'revisionDate' },
-                { key: 'assetSize' },
-                { key: 'lockedBy' },
-                { key: 'icon' },
-                { key: 'url' },
-                { key: 'childCount' }
-            ]
-        };
-
-    WebGUI.AssetManager.DefaultSortedBy = { 
-        "key"       : "lineage",
-        "dir"       : YAHOO.widget.DataTable.CLASS_ASC
-    };
-    
-    WebGUI.AssetManager.BuildQueryString
-    = function ( state, dt ) {
-        var query = ";recordOffset=" + state.pagination.recordOffset 
-                + ';orderByDirection=' + ((state.sorting.dir === YAHOO.widget.DataTable.CLASS_DESC) ? "DESC" : "ASC")
-                + ';rowsPerPage=' + state.pagination.rowsPerPage
-                + ';orderByColumn=' + state.sorting.key
-                ;
-            return query;
-        };
-=======
->>>>>>> de25b438
 
     var selectAllButton = "<input type=\\"checkbox\\" title=\\"$i18n{"select all"}\\" onclick=\\"WebGUI.Form.toggleAllCheckboxesInForm( document.forms[0], 'assetId' );\\" />";
 ENDJS
