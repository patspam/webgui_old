package WebGUI::Macro::PrevNext;

use strict;

=head1 NAME

Package WebGUI::Macro::PrevNext

=head1 DESCRIPTION

Provides YUI-powered previous/next buttons for inline page navigation, doing a depth-first
search one level deep. Handy if you want people to be able to click "next, next, next" to 
navigate through your content. You probably want to use this in your Page Layout template.
Generates attractive YUI button markup which gracefully degrades to a standard link tag when 
javascript is disabled.  

=head2 process( $session, $topPage, $depth, $templateId )

The main macro class, Macro.pm, will call this subroutine and pass it options.

=over 4

=item $session

A session variable

=item $topPage

The assetId of the top page.  The Macro will not look above this page.

=item $depth

From the $topPage, how many levels of hierarchy down to "block".  For example, if
there is a page structure that looks like:
    
    topPage
        page1
            subPage1_1
            subPage2_1
        page2
            subPage1_2
            subPage2_2

and $depth is 0, then navigation links would show up on page1 and its subpages, and page2
and its subpages.  The links would allow you to start at page1 and go from page to page, down
into its subpages, up to page2, then down into its subpages.

If $depth is 1, then page1 would only have a next link, down into its subpages.  Its last
subpage, subPage2_1, would only have a previous link.

=item $templateId

The assetId of a template to use to make the macro's output.

=back

=cut


#-------------------------------------------------------------------
sub process {
	my ($session, $topPageUrl, $depth, $templateId) = @_;
    $templateId = defined $templateId ? $templateId : 'PrevNextMacro_YUILink0';

    ##Determine the top page
    my $topPage;
    if ($topPageUrl) {
        $topPage = WebGUI::Asset->newByUrl($session, $topPageUrl);
    }
    if (! defined $topPage) {
        $topPage = WebGUI::Asset->getDefault($session);
    }

    ##Use the depth to alter the top page
    my $thisPage = $session->asset;
    my $startingPage = getStartPage($topPage, $thisPage, $depth);

    my $nextPage = getNext(    $thisPage, $startingPage);
    my $prevPage = getPrevious($thisPage, $startingPage);
    my $vars;
    $vars->{startingPageTitle} = $startingPage->getTitle;
    if (defined $nextPage) {
        $vars->{hasNext} = 1;
        $vars->{nextUrl} = $nextPage->getUrl;
        $vars->{nextMenuTitle} = $nextPage->getMenuTitle;
        $vars->{nextTitle} = $nextPage->getTitle;
    }
    else {
        $vars->{hasNext} = 0;
    }
    if (defined $prevPage) {
        $vars->{hasPrevious} = 1;
        $vars->{previousUrl} = $prevPage->getUrl;
        $vars->{previousMenuTitle} = $prevPage->getMenuTitle;
        $vars->{previousTitle} = $prevPage->getTitle;
    }
    else {
        $vars->{hasPrevious} = 0;
    }
    my $template = WebGUI::Asset->newByDynamicClass($session, $templateId);
	return $template->process($vars);
}

=head2 getNext ($startingAsset, $topPage)

Find the next asset using a 1-level, depth first approach.  This means it
prefers children over siblings.  If no next asset exists, it returns undef.
If it does exist, it returns an WebGUI::Asset object of the appropriate type.

=head3 $startingAsset

The next asset will be the next logical asset after $startingAsset.

=head3 $topPage

When no valid next sibling is found, the subroutine will attempt to
see if the parent has valid siblings with children.  It uses $topPage
to make sure it doesn't recurse out of a particular area, such as
all the way back to the WebGUI root node.

=cut

sub getNext {
    my ($startingAsset, $topPage) = @_;
    ##Special case for page above starting page
    if ($startingAsset->get('lineage') lt $topPage->get('lineage') ) {
        return undef;
    }
    my $session = $startingAsset->session;
    my $childrenIterator = $topPage->getLineageIterator(
        ['descendants'],
        {
            includeOnlyClasses => ['WebGUI::Asset::Wobject::Layout'],
            returnObjects      => 1,
            whereClause        => 'asset.lineage > '.$session->db->quote($startingAsset->get('lineage')),
        }
    );
    my $firstChild;
    CHILD: while ($firstChild = $childrenIterator->()) {
       last CHILD if $firstChild->canView(); 
    }
    ##Fall through condition for undef
    return $firstChild;
}

=head2 getPrevious

Find the previous asset using a 1-level, depth first approach.  This means
it prefers children over siblings.  If no previous asset exists, it
returns undef.  If it does exist, it returns an WebGUI::Asset object of
the appropriate type.

=head3 $startingAsset

The next asset will be the next logical asset before $startingAsset.

=head3 $topPage

When no valid previous sibling is found, the subroutine will attempt to
see if the parent has valid siblings with children.  It uses $topPage
to make sure it doesn't recurse out of a particular area, such as
all the way back to the WebGUI root node.

=cut

sub getPrevious {
    my ($startingAsset, $topPage) = @_;
    my $session = $startingAsset->session;

    ##This includes self, for a corner condition when you look for a the previous
    ##Asset on the very first asset.  If you do not include self, then it will find
    ##the first asset whose lineage is above the topPage.
    my $childrenIterator = $topPage->getLineageIterator(
        ['self', 'descendants'],
        {
            includeOnlyClasses => ['WebGUI::Asset::Wobject::Layout'],
            whereClause        => 'asset.lineage < '.$session->db->quote($startingAsset->get('lineage')),
            returnObjects      => 1,
            invertTree         => 1,
        }
    );
    my $firstChild;
    CHILD: while ($firstChild = $childrenIterator->()) {
       last CHILD if $firstChild->canView(); 
    }
    return $firstChild;
}

=head2 getStartPage ($topPage, $thisPage, $depth)

Find the previous asset using a 1-level, depth first approach.  This means
it prefers children over siblings.  If no previous asset exists, it
returns undef.  If it does exist, it returns an WebGUI::Asset object of
the appropriate type.

=head3 $topPage

The asset requested to be the top asset by the user.

=head3 $thisPage

The current page, from the session variable.

=head3 $depth

The number of levels, from the topPage, to ignore.

=cut

sub getStartPage {
    my ($topPage, $thisPage, $depth) = @_;
    if ($depth == 0) {
        return $topPage;
    }
    my $topLineage  = $topPage->get('lineage');
    my $thisLineage = $thisPage->get('lineage');
    my $topLineageLength = length($topLineage);
    my $startPageLineage = $topLineage . substr($thisLineage, $topLineageLength, 6 * $depth);
    my $startPage = WebGUI::Asset->newByLineage($topPage->session, $startPageLineage);
    if (!defined $startPage) {
        $startPage = $topPage;
    }
    return $startPage;
}

=head1 LICENSE AND COPYRIGHT

Copyright (c) 2008 SDH Consulting Group. All rights reserved.

This library is free software; you can redistribute it and/or modify
it under the same terms as Perl itself. See L<perlartistic>.

This program is distributed in the hope that it will be useful,
but WITHOUT ANY WARRANTY; without even the implied warranty of
MERCHANTABILITY or FITNESS FOR A PARTICULAR PURPOSE.

=head1 AUTHORS

Colin Kuskie, perlDreamer Consulting, LLC
Patrick Donelan, SDH Consulting Group

<<<<<<< HEAD
=======
=cut

>>>>>>> e9f172cd
1;

#vim:ft=perl<|MERGE_RESOLUTION|>--- conflicted
+++ resolved
@@ -239,11 +239,8 @@
 Colin Kuskie, perlDreamer Consulting, LLC
 Patrick Donelan, SDH Consulting Group
 
-<<<<<<< HEAD
-=======
-=cut
-
->>>>>>> e9f172cd
+=cut
+
 1;
 
 #vim:ft=perl