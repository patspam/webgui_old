package WebGUI::Help::WebGUIProfile;

use strict; 


our $HELP = { 

    'view profile template' => {
        title => 'view profile template title',
        body => 'view profile template body',
        fields => [],
        variables => [
            {
                name        => 'displayTitle',
            },
            {
                name        => 'profile.elements',
                required    => 1,
                variables   => [
                    {
                        name        => 'profile.category',
                    },
                    {
                        name        => 'profile.label',
                    },
                    {
                        name        => 'profile.value',
                    },
                    {
                        name        => 'profile.extras',
                    },
                    
                ],
            },
            {
                name        => 'profile.accountOptions',
                required    => 1,
                variables   => [
                    {
                        name        => 'account.options',
                        required    => 1,
                    },
                ],
            },
        ],
        related => [
        ],
    },

    'edit profile template' => {
        title => 'edit profile template title',
        body => 'edit profile template body',
        fields => [],
        variables => [
            {
                name        => 'displayTitle',
            },
            {
                name        => 'profile.message',
                required    => 1,
            },
            {
                name        => 'profile.form.header',
                required    => 1,
            },
            {
                name        => 'profile.form.footer',
                required    => 1,
            },
            {
                name        => 'profile.form.hidden',
                required    => 1,
            },
            {
                name        => 'profile.form.submit',
                required    => 1,
            },
            {
                name        => 'profile.form.cancel',
                required    => 1,
            },
            {
                name        => 'profile.form.elements',
                required    => 1,
                variables   => [
                    {
                        name        => 'profile.form.category',
                    },
                    {
                        name        => 'profile.form.category',
                        required    => 1,
                        variables   => [
                            {
                                name        => 'profile.form.element',
                                required    => 1,
                            },
                            {
<<<<<<< HEAD
=======
                                name        => 'profile.form.extras',
                            },
                            {
>>>>>>> de25b438
                                name        => 'profile.form.element.label',
                                required    => 1,
                            },
                            {
                                name        => 'profile.form.element.subtext',
                                required    => 1,
                            },
                        ],
                    },
                ],
            },
            {
                name        => 'profile.accountOptions',
                required    => 1,
                variables   => [
                    {
                        name        => 'account.options',
                        required    => 1,
                    },
                ],
            },
        ],
        related => [
        ],
    },

};

1;  ##All perl modules must return true<|MERGE_RESOLUTION|>--- conflicted
+++ resolved
@@ -95,12 +95,9 @@
                                 required    => 1,
                             },
                             {
-<<<<<<< HEAD
-=======
                                 name        => 'profile.form.extras',
                             },
                             {
->>>>>>> de25b438
                                 name        => 'profile.form.element.label',
                                 required    => 1,
                             },
