--- conflicted
+++ resolved
@@ -573,10 +573,6 @@
     },
 
     'possible values description' => {
-<<<<<<< HEAD
-        message => q{This field is used for the list types (like Checkbox List and Select List).  Enter the values you wish to appear, one per line. If you want a different label for a value, seperate them with a | (pipe) character: value|label },
-        lastUpdated => 1104630516,
-=======
         message => q{This field is used for the list types (like Checkbox List and Select List).  Enter the values
 you wish to appear, one per line. <br />
 <br />If you want a different label for a value, the possible values list has to be
@@ -591,7 +587,6 @@
 </pre>
 Braces, quotes and all.  You simply replace "key1"/"value1" with your own name/value pairs},
         lastUpdated => 1223372150,
->>>>>>> de25b438
     },
 
     'possible values subtext' => {
