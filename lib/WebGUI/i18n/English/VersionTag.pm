--- conflicted
+++ resolved
@@ -8,12 +8,6 @@
 		lastUpdated => 0 
 	},
 
-<<<<<<< HEAD
-    'back to site' => {
-        message => q|Back to site.|,
-        lastUpdated => 0
-    },
-=======
 	'back to site' => {
 		message => q|Back to site.|,
 		lastUpdated => 0 
@@ -23,7 +17,6 @@
 		message => q|Leave This Tag|,
 		lastUpdated => 0 
 	},
->>>>>>> de25b438
 
 	'bad commit' => {
 		message => q|Something bad happened while trying to commit your content. Please contact your system
