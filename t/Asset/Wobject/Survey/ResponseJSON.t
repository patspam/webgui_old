--- conflicted
+++ resolved
@@ -22,11 +22,7 @@
 
 #----------------------------------------------------------------------------
 # Tests
-<<<<<<< HEAD
-my $tests = 77;
-=======
 my $tests = 79;
->>>>>>> 5d51b9fc
 plan tests => $tests + 1;
 
 #----------------------------------------------------------------------------
@@ -330,30 +326,6 @@
 # processGotoExpression
 #
 ####################################################
-<<<<<<< HEAD
-is($rJSON->processGotoExpression(),
-    undef, 'processGotoExpression undef with empty arguments');
-is($rJSON->processGotoExpression('blah-dee-blah-blah'),
-    undef, '.. and undef with duff expression');
-is($rJSON->processGotoExpression(':'),
-    undef, '.. and undef with missing target');
-is($rJSON->processGotoExpression('t1:'),
-    undef, '.. and undef with missing expression');
-cmp_deeply($rJSON->processGotoExpression('t1: 1'),
-    { target => 't1', expression => '1'}, 'works for simple numeric expression');
-cmp_deeply($rJSON->processGotoExpression('t1: 1 - 23 + 456 * (78 / 9.0)'),
-    { target => 't1', expression => '1 - 23 + 456 * (78 / 9.0)'}, 'works for expression using all algebraic tokens');
-is($rJSON->processGotoExpression('t1: 1 + &'), undef, '.. but disallows expression containing non-whitelisted token');
-cmp_deeply($rJSON->processGotoExpression('t1: 1 = 3'),
-    { target => 't1', expression => '1 == 3'}, 'converts single = to ==');
-cmp_deeply($rJSON->processGotoExpression('t1: 1 != 3 <= 4 >= 5'),
-    { target => 't1', expression => '1 != 3 <= 4 >= 5'}, q{..but doesn't mess with other ops containing =});
-cmp_deeply($rJSON->processGotoExpression('t1: q1 + q2 * q3 - 4', { q1 => 11, q2 => 22, q3 => 33}),
-    { target => 't1', expression => '11 + 22 * 33 - 4'}, 'substitues q for value');
-cmp_deeply($rJSON->processGotoExpression('t1: a silly var name * 10 + another var name', { 'a silly var name' => 345, 'another var name' => 456}),
-    { target => 't1', expression => '345 * 10 + 456'}, '..it even works for vars with spaces in their names');
-is($rJSON->processGotoExpression('t1: qX + 3', { q1 => '7'}),
-=======
 throws_ok { $rJSON->parseGotoExpression() } 'WebGUI::Error::InvalidParam', 'processGotoExpression takes exception to empty arguments';
 is($rJSON->parseGotoExpression(q{}),
     undef, '.. and undef with empty expression');
@@ -377,7 +349,6 @@
 cmp_deeply($rJSON->parseGotoExpression('t1: a silly var name * 10 + another var name', { 'a silly var name' => 345, 'another var name' => 456}),
     { target => 't1', expression => '345 * 10 + 456'}, '..it even works for vars with spaces in their names');
 is($rJSON->parseGotoExpression('t1: qX + 3', { q1 => '7'}),
->>>>>>> 5d51b9fc
     undef, q{..but doesn't like invalid var names});
 
 ####################################################
@@ -392,28 +363,11 @@
 $rJSON->survey->answer([1,0,0])->{value} = 3;
 
 $rJSON->lastResponse(2);
-<<<<<<< HEAD
-$rJSON->recordResponses($session, {
-=======
 $rJSON->recordResponses({
->>>>>>> 5d51b9fc
     '1-0comment'   => 'Section 1, question 0 comment',
     '1-0-0'        => 'First answer',
     '1-0-0comment' => 'Section 1, question 0, answer 0 comment',
 });
-<<<<<<< HEAD
-is($rJSON->gotoExpression('blah-dee-blah-blah'), undef, 'invalid gotoExpression is false');
-ok($rJSON->gotoExpression('s0: s1q0 = 3'), '3 == 3 is true');
-ok(!$rJSON->gotoExpression('s0: s1q0 = 4'), '3 == 4 is false');
-ok($rJSON->gotoExpression('s0: s1q0 != 2'), '3 != 2 is true');
-ok(!$rJSON->gotoExpression('s0: s1q0 != 3'), '3 != 3 is false');
-ok($rJSON->gotoExpression('s0: s1q0 > 2'), '3 > 2 is true');
-ok($rJSON->gotoExpression('s0: s1q0 < 4'), '3 < 2 is true');
-ok(!$rJSON->gotoExpression('s0: s1q0 >= 4'), '3 >= 4 is false');
-ok(!$rJSON->gotoExpression('s0: s1q0 <= 2'), '3 >= 4 is false');
-
-cmp_deeply($rJSON->gotoExpression(<<"END_EXPRESSION"), {target => 's2', expression => '3 == 3'}, 'first true expression wins');
-=======
 is($rJSON->processGotoExpression('blah-dee-blah-blah'), undef, 'invalid gotoExpression is false');
 ok($rJSON->processGotoExpression('s0: s1q0 = 3'), '3 == 3 is true');
 ok(!$rJSON->processGotoExpression('s0: s1q0 = 4'), '3 == 4 is false');
@@ -425,35 +379,21 @@
 ok(!$rJSON->processGotoExpression('s0: s1q0 <= 2'), '3 >= 4 is false');
 
 cmp_deeply($rJSON->processGotoExpression(<<"END_EXPRESSION"), {target => 's2', expression => '3 == 3'}, 'first true expression wins');
->>>>>>> 5d51b9fc
 s0: s1q0 <= 2
 s2: s1q0 = 3
 END_EXPRESSION
 
-<<<<<<< HEAD
-ok(!$rJSON->gotoExpression(<<"END_EXPRESSION"), 'but multiple false expressions still false');
-=======
 ok(!$rJSON->processGotoExpression(<<"END_EXPRESSION"), 'but multiple false expressions still false');
->>>>>>> 5d51b9fc
 s0: s1q0 <= 2
 s2: s1q0 = 345
 END_EXPRESSION
 
-<<<<<<< HEAD
-$rJSON->gotoExpression('s0: s1q0 = 3');
-is($rJSON->lastResponse(), -1, '.. lastResponse changed to -1 due to goto(s0)');
-$rJSON->gotoExpression('s2: s1q0 = 3');
-is($rJSON->lastResponse(), 4, '.. lastResponse changed to 4 due to goto(s2)');
-
-$rJSON->{responses} = {};
-=======
 $rJSON->processGotoExpression('s0: s1q0 = 3');
 is($rJSON->lastResponse(), -1, '.. lastResponse changed to -1 due to processGoto(s0)');
 $rJSON->processGotoExpression('s2: s1q0 = 3');
 is($rJSON->lastResponse(), 4, '.. lastResponse changed to 4 due to processGoto(s2)');
 
 $rJSON->responses({});
->>>>>>> 5d51b9fc
 $rJSON->questionsAnswered(-1 * $rJSON->questionsAnswered);
 
 ####################################################
