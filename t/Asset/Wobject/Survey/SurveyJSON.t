# Tests WebGUI::Asset::Wobject::Survey::SurveyJSON
#
#

use strict;
use warnings;
use FindBin;
use lib "$FindBin::Bin/../../../lib";
use Test::More;
use Test::Deep;
use Test::Exception;
use Data::Dumper;
use WebGUI::Test;    # Must use this before any other WebGUI modules
use WebGUI::Session;
use JSON;
#use Clone qw/clone/;
use Storable qw/dclone/;

#----------------------------------------------------------------------------
# Init
my $session = WebGUI::Test->session;

#----------------------------------------------------------------------------
# Tests
<<<<<<< HEAD
my $tests = 134;
=======
my $tests = 132;
>>>>>>> 5d51b9fc
plan tests => $tests + 1 + 3;

#----------------------------------------------------------------------------
# put your tests here

####################################################
#
# buildSectionSkeleton
# Test this test's helper routine for building skeletal
# section/question/answer data structures
#
####################################################

cmp_deeply(
    buildSectionSkeleton( [ [], [], ] ),
    [
        superhashof({
            type      => 'section',
            questions => [],
        }),
        superhashof({
            type      => 'section',
            questions => [],
        }),
    ],
    'buildSectionSkeleton: Two sections'
);

cmp_deeply(
    buildSectionSkeleton( [ [0], [], [], ] ),
    [
        superhashof({
            type      => 'section',
            questions => [
                superhashof({
                    type      => 'question',
                    answers => [],
                }),
            ],
        }),
        superhashof({
            type      => 'section',
            questions => [],
        }),
        superhashof({
            type      => 'section',
            questions => [],
        }),
    ],
    'buildSectionSkeleton: Two sections'
);

cmp_deeply(
    buildSectionSkeleton( [ [0,0], [1], [], ] ),
    [
        superhashof({
            type      => 'section',
            questions => [
                superhashof({
                    type      => 'question',
                    answers => [],
                }),
                superhashof({
                    type      => 'question',
                    answers => [],
                }),
            ],
        }),
        superhashof({
            type      => 'section',
            questions => [
                superhashof({
                    type      => 'question',
                    answers => [
                        superhashof({
                            type      => 'answer',
                        }),
                    ],
                }),
            ],
        }),
        superhashof({
            type      => 'section',
            questions => [],
        }),
    ],
    'buildSectionSkeleton: Two sections'
);


my $usedOk = use_ok('WebGUI::Asset::Wobject::Survey::SurveyJSON');
my ($surveyJSON);

SKIP: {

skip $tests, "Unable to load SurveyJSON" unless $usedOk;

####################################################
#
# new, part 1
#
####################################################

$surveyJSON = WebGUI::Asset::Wobject::Survey::SurveyJSON->new($session, '{}');
isa_ok($surveyJSON, 'WebGUI::Asset::Wobject::Survey::SurveyJSON');

my $sJSON2 = WebGUI::Asset::Wobject::Survey::SurveyJSON->new($session);
isa_ok($sJSON2, 'WebGUI::Asset::Wobject::Survey::SurveyJSON', 'even with absolutely no JSON');
undef $sJSON2;

####################################################
#
# newSection, newQuestion, newAnswer
#
####################################################

my ($bareSection, $bareQuestion, $bareAnswer) = getBareSkeletons();

cmp_deeply(
    $surveyJSON->newSection(),
    $bareSection,
    'newSection data structure is okay'
);

cmp_deeply(
    $surveyJSON->newQuestion(),
    $bareQuestion,
    'newQuestion data structure is okay'
);

cmp_deeply(
    $surveyJSON->newAnswer(),
    $bareAnswer,
    'newAnswer data structure is okay'
);

####################################################
#
# new, part 2
#
####################################################

cmp_deeply(
    $surveyJSON->sections,
    [
        $surveyJSON->newSection,
    ],
    'new: empty JSON in constructor causes 1 new, default section to be created',
);

$surveyJSON = WebGUI::Asset::Wobject::Survey::SurveyJSON->new($session, 
    '{ "sections" : [], "survey" : {} }',
);

cmp_deeply(
    $surveyJSON->sections,
    [
        $surveyJSON->newSection,
    ],
    'new: Always creates 1 section, if none is provided in the initial JSON string',
);

lives_ok
    {
<<<<<<< HEAD
        my $foo = WebGUI::Asset::Wobject::Survey::SurveyJSON->new(
            encode_json({survey => "on 16\x{201d}" }),
            $session->log
=======
        my $foo = WebGUI::Asset::Wobject::Survey::SurveyJSON->new($session, 
            encode_json({survey => "on 16\x{201d}" }),
>>>>>>> 5d51b9fc
        );
    }
    'new handles wide characters';

$sJSON2 = WebGUI::Asset::Wobject::Survey::SurveyJSON->new($session, 
    '{ "sections" : [ { "type" : "section" } ], "survey" : {} }',
);

cmp_deeply(
    $sJSON2->sections,
    [
        {
            type => 'section',
        },
    ],
    'new: If the JSON has a section, a new one will not be added',
);

undef $sJSON2;

####################################################
#
# freeze
#
####################################################

like( $surveyJSON->freeze, qr/"survey":\{\}/, 'freeze: got back something that looks like JSON, not a thorough check');

####################################################
#
# newObject
#
####################################################

my $stompedAddress = [];
is_deeply($surveyJSON->newObject($stompedAddress), [1], 'newObject returns the new data structure index');
is_deeply($stompedAddress, [1], 'newObject stomps on $address');

cmp_deeply(
    $surveyJSON->sections,
    buildSectionSkeleton([ [], [] ,]),
    'newObject: Added one empty section'
);

is_deeply($surveyJSON->newObject([]), [2], 'newObject-2 returns the new data structure index');

cmp_deeply(
    $surveyJSON->sections,
    buildSectionSkeleton([ [], [], [], ]),
    'newObject: Added another empty section'
);

$stompedAddress = [1];
is_deeply($surveyJSON->newObject($stompedAddress), [1, 0], 'newObject-3 returns the new data structure index');
is_deeply($stompedAddress, [1, 0], 'newObject stomps on the address argument if it is not empty');

cmp_deeply(
    $surveyJSON->sections,
    buildSectionSkeleton([ [], [0], [], ]),
    'newObject: Added a question to the 2nd section'
);

is_deeply($surveyJSON->newObject([1]), [1, 1], 'newObject-4 returns the new data structure index');

cmp_deeply(
    $surveyJSON->sections,
    buildSectionSkeleton([ [], [0,0], [], ]),
    'newObject: Added another question to the 2nd section'
);

is_deeply($surveyJSON->newObject([1,1]), [1, 1, 0], 'newObject-5 returns the new data structure index');

cmp_deeply(
    $surveyJSON->sections,
    buildSectionSkeleton([ [], [0,1], [], ]),
    'newObject: Added an answer to the 2nd question in the 2nd section'
);

####################################################
#
# insertObject, section
#
####################################################

$surveyJSON = WebGUI::Asset::Wobject::Survey::SurveyJSON->new($session, '{}');
{
    my $section = $surveyJSON->section([0]);
    $section->{title} = 'Section 0';
}
cmp_deeply(
    summarizeSectionSkeleton($surveyJSON),
    [
        {
            title     => 'Section 0',
            questions => [],
        },
    ],
    'insertObject: Set the title for the default section'
);

{
    my $section = $surveyJSON->newSection;
    $section->{title} = 'Section 1';
    $surveyJSON->insertObject($section, [0]);
}
cmp_deeply(
    summarizeSectionSkeleton($surveyJSON),
    [
        {
            title     => 'Section 0',
            questions => [],
        },
        {
            title     => 'Section 1',
            questions => [],
        },
    ],
    'insertObject: Insert a new section after the default section'
);

{
    my $section = $surveyJSON->newSection;
    $section->{title} = 'Section 0+';
    $surveyJSON->insertObject($section, [0]);
}
cmp_deeply(
    summarizeSectionSkeleton($surveyJSON),
    [
        {
            title     => 'Section 0',
            questions => [],
        },
        {
            title     => 'Section 0+',
            questions => [],
        },
        {
            title     => 'Section 1',
            questions => [],
        },
    ],
    'insertObject: Insert another new section after the default section'
);

{
    my $question = $surveyJSON->newQuestion;
    $question->{text} = 'Question 0-0';
    $surveyJSON->insertObject($question, [0,0]);
}
cmp_deeply(
    summarizeSectionSkeleton($surveyJSON),
    [
        {
            title     => 'Section 0',
            questions => [
                {
                    text    => 'Question 0-0',
                    answers => [],
                }
            ],
        },
        {
            title     => 'Section 0+',
            questions => [],
        },
        {
            title     => 'Section 1',
            questions => [],
        },
    ],
    'insertObject: Insert a question into the first section'
);

{
    my $question = $surveyJSON->newQuestion;
    $question->{text} = 'Question 0-1';
    $surveyJSON->insertObject($question, [0,0]);
    my $question1 = $surveyJSON->newQuestion;
    $question1->{text} = 'Question 0-2';
    $surveyJSON->insertObject($question1, [0,1]);
    my $question2 = $surveyJSON->newQuestion;
    $question2->{text} = 'Question 0+-0';
    $surveyJSON->insertObject($question2, [1,0]);
    my $answer1 = $surveyJSON->newAnswer;
    $answer1->{text} = 'Answer 0-1-0';
    $surveyJSON->insertObject($answer1, [0,1,0]);
    my $answer2 = $surveyJSON->newAnswer;
    $answer2->{text} = 'Answer 0-1-1';
    $surveyJSON->insertObject($answer2, [0,1,0]);
    my $answer3 = $surveyJSON->newAnswer;
    $answer3->{text} = 'Answer 0-1-2';
    $surveyJSON->insertObject($answer3, [0,1,1]);
}
cmp_deeply(
    summarizeSectionSkeleton($surveyJSON),
    [
        {
            title     => 'Section 0',
            questions => [
                {
                    text    => 'Question 0-0',
                    answers => [],
                },
                {
                    text    => 'Question 0-1',
                    answers => [
                        {
                            text    => 'Answer 0-1-0',
                        },
                        {
                            text    => 'Answer 0-1-1',
                        },
                        {
                            text    => 'Answer 0-1-2',
                        },
                    ],
                },
                {
                    text    => 'Question 0-2',
                    answers => [],
                },
            ],
        },
        {
            title     => 'Section 0+',
            questions => [
                {
                    text    => 'Question 0+-0',
                    answers => [],
                },
            ],
        },
        {
            title     => 'Section 1',
            questions => [],
        },
    ],
    'insertObject: Adding questions and answers'
);

####################################################
#
# getObject, update, remove
#
####################################################

my $section1 = $surveyJSON->getObject([2]);

cmp_deeply(
    $section1,
    superhashof({
        type      => 'section',
        title     => 'Section 1',
        questions => [],
    }),
    'getObject: Retrieved correct section'
);

##Try a reference stomp
$section1->{title} = 'Section 2';
cmp_deeply(
    summarizeSectionSkeleton($surveyJSON),
    [
        {
            title     => 'Section 0',
            questions => [
                {
                    text    => 'Question 0-0',
                    answers => [],
                },
                {
                    text    => 'Question 0-1',
                    answers => [
                        {
                            text    => 'Answer 0-1-0',
                        },
                        {
                            text    => 'Answer 0-1-1',
                        },
                        {
                            text    => 'Answer 0-1-2',
                        },
                    ],
                },
                {
                    text    => 'Question 0-2',
                    answers => [],
                },
            ],
        },
        {
            title     => 'Section 0+',
            questions => [
                {
                    text    => 'Question 0+-0',
                    answers => [],
                },
            ],
        },
        {
            title     => 'Section 1',
            questions => [],
        },
    ],
    'getObject: Returns safe, cloned references'
);

##Propertly update a section
{
    my $section = $surveyJSON->getObject([1]);
    $section->{title} = 'Section 1';
    $surveyJSON->update([1], $section );
}
##Update the title to make it clearer.
$surveyJSON->section([2])->{title} = 'Section 2';
##And give it a question
$surveyJSON->newObject([2]);
cmp_deeply(
    summarizeSectionSkeleton($surveyJSON),
    [
        {
            title     => 'Section 0',
            questions => [
                { text    => 'Question 0-0', answers => [], },
                {
                    text    => 'Question 0-1',
                    answers => [
                        {
                            text    => 'Answer 0-1-0',
                        },
                        {
                            text    => 'Answer 0-1-1',
                        },
                        {
                            text    => 'Answer 0-1-2',
                        },
                    ],
                },
                { text    => 'Question 0-2', answers => [], },
            ],
        },
        {
            title     => 'Section 1',
            questions => [
                {
                    text    => 'Question 0+-0',
                    answers => [],
                },
            ],
        },
        {
            title     => 'Section 2',
            questions => [
                {
                    text    => '',
                    answers => [],
                },
            ],
        },
    ],
    'Update: updated a section'
);

my $question1 = $surveyJSON->getObject([1, 0]);

cmp_deeply(
    $question1,
    superhashof({
        type    => 'question',
        text    => 'Question 0+-0',
        answers => [],
    }),
    'getObject: Retrieved correct question'
);

$question1->{text} = 'Question 1-0';
$surveyJSON->update([1, 0], $question1 );

cmp_deeply(
    $surveyJSON->getObject([1, 0]),
    superhashof({
        type => 'question',
        text => 'Question 1-0',
        answers => [
        ],
    }),
    'update: updating a question properly'
);

$surveyJSON->remove([1, 0, 0]),
cmp_deeply(
    $surveyJSON->getObject([1, 0]),
    superhashof({
        type => 'question',
        text => 'Question 1-0',
        answers => [
        ],
    }),
    'remove: No problems with removing nonexistant data'
);

$surveyJSON->remove([0, 1, 2]),
cmp_deeply(
    $surveyJSON->getObject([0, 1]),
    superhashof({
        type => 'question',
        text => 'Question 0-1',
        answers => [
            superhashof({
                type => 'answer',
                text => 'Answer 0-1-0',
            }),
            superhashof({
                type => 'answer',
                text => 'Answer 0-1-1',
            }),
        ],
    }),
    'remove: Remove an answer'
);

$surveyJSON->remove([0]),
cmp_deeply(
    $surveyJSON->getObject([0]),
    superhashof({
        type  => 'section',
        title => 'Section 0',
    }),
    'remove: Cannot remove the first section, by default'
);

my $sectionAddress = $surveyJSON->newObject([]);

cmp_deeply(
    $surveyJSON->sections,
    [
        superhashof({
            type      => 'section',
            title     => 'Section 0',
            questions => ignore(),
        }),
        superhashof({
            type      => 'section',
            title     => 'Section 1',
            questions => ignore(),
        }),
        superhashof({
            type      => 'section',
            title     => 'Section 2',
            questions => ignore(),
        }),
        superhashof({
            type      => 'section',
            title     => 'NEW SECTION',
            questions => ignore(),
        }),
    ],
    'Added new section for testing remove'
);

$surveyJSON->remove($sectionAddress),
cmp_deeply(
    $surveyJSON->sections,
    [
        superhashof({
            type      => 'section',
            title     => 'Section 0',
            questions => ignore(),
        }),
        superhashof({
            type      => 'section',
            title     => 'Section 1',
            questions => ignore(),
        }),
        superhashof({
            type      => 'section',
            title     => 'Section 2',
            questions => ignore(),
        }),
    ],
    'remove: Removed a section'
);


$surveyJSON->newObject([2]);
cmp_deeply(
    $surveyJSON->getObject([2]),
    #$surveyJSON->section([2]),
    superhashof({
        title => 'Section 2',
        type  => 'section',
        questions => [
            superhashof({
                text => '',
                type => 'question',
            }),
            superhashof({
                text => '',
                type => 'question',
            }),
        ],
    }),
    'Added a question to section 2 to test removing it'
);

$surveyJSON->remove([2,0]);
cmp_deeply(
    $surveyJSON->getObject([2]),
    superhashof({
        title => 'Section 2',
        type  => 'section',
        questions => [
            superhashof({
                text => '',
                type => 'question',
            }),
        ],
    }),
    'remove: removed a question'
);

####################################################
#
# copy
#
####################################################

##Test return value, and stomped address
$stompedAddress = [0, 1];
my $returnedAddress = $surveyJSON->copy($stompedAddress);
is_deeply($returnedAddress, [0, 3], 'Added a question');
is_deeply($stompedAddress,  [0, 3], 'copy writes to the reference when copying a question');
cmp_deeply(
    summarizeSectionSkeleton($surveyJSON),
    [
        {
            title     => 'Section 0',
            questions => [
                {
                    text    => 'Question 0-0',
                    answers => [],
                },
                {
                    text    => 'Question 0-1',
                    answers => [
                        {
                            text    => 'Answer 0-1-0',
                        },
                        {
                            text    => 'Answer 0-1-1',
                        },
                    ],
                },
                {
                    text    => 'Question 0-2',
                    answers => [],
                },
                {
                    text    => 'Question 0-1',
                    answers => [
                        {
                            text    => 'Answer 0-1-0',
                        },
                        {
                            text    => 'Answer 0-1-1',
                        },
                    ],
                },
            ],
        },
        {
            title     => 'Section 1',
            questions => [
                {
                    text    => 'Question 1-0',
                    answers => [],
                },
            ],
        },
        {
            title     => 'Section 2',
            questions => [
                {
                    text    => '',
                    answers => [],
                },
            ],
        },
    ],
    'copy: copied a question with answers'
);

##Test that copy handles references correctly
$surveyJSON->answer([0,3,0])->{text} = 'Answer 0-3-0';
cmp_deeply(
    summarizeSectionSkeleton($surveyJSON),
    [
        {
            title     => 'Section 0',
            questions => [
                {
                    text    => 'Question 0-0',
                    answers => [],
                },
                {
                    text    => 'Question 0-1',
                    answers => [
                        {
                            text    => 'Answer 0-1-0',
                        },
                        {
                            text    => 'Answer 0-1-1',
                        },
                    ],
                },
                {
                    text    => 'Question 0-2',
                    answers => [],
                },
                {
                    text    => 'Question 0-1',
                    answers => [
                        {
                            text    => 'Answer 0-3-0',
                        },
                        {
                            text    => 'Answer 0-1-1',
                        },
                    ],
                },
            ],
        },
        {
            title     => 'Section 1',
            questions => [
                {
                    text    => 'Question 1-0',
                    answers => [],
                },
            ],
        },
        {
            title     => 'Section 2',
            questions => [
                {
                    text    => '',
                    answers => [],
                },
            ],
        },
    ],
    'copy: copies safe references for a question'
);

##Now, try a section copy.
$stompedAddress = [1];
$returnedAddress = $surveyJSON->copy($stompedAddress);
is_deeply($returnedAddress, [3], 'Added a section');
is_deeply($stompedAddress,  [3], 'copy writes to the reference when copying a section');
cmp_deeply(
    summarizeSectionSkeleton($surveyJSON),
    [
        {
            title     => 'Section 0',
            questions => [
                {
                    text    => 'Question 0-0',
                    answers => [],
                },
                {
                    text    => 'Question 0-1',
                    answers => [
                        {
                            text    => 'Answer 0-1-0',
                        },
                        {
                            text    => 'Answer 0-1-1',
                        },
                    ],
                },
                {
                    text    => 'Question 0-2',
                    answers => [],
                },
                {
                    text    => 'Question 0-1',
                    answers => [
                        {
                            text    => 'Answer 0-3-0',
                        },
                        {
                            text    => 'Answer 0-1-1',
                        },
                    ],
                },
            ],
        },
        {
            title     => 'Section 1',
            questions => [
                {
                    text    => 'Question 1-0',
                    answers => [],
                },
            ],
        },
        {
            title     => 'Section 2',
            questions => [
                {
                    text    => '',
                    answers => [],
                },
            ],
        },
        {
            title     => 'Section 1',
            questions => [
                {
                    text    => 'Question 1-0',
                    answers => [],
                },
            ],
        },
    ],
    'copy: copied a section'
);

$surveyJSON->question([3,0])->{text} = 'Question 3-0';
$surveyJSON->section([3])->{title} = 'Section 3';
cmp_deeply(
    summarizeSectionSkeleton($surveyJSON),
    [
        {
            title     => 'Section 0',
            questions => [
                { text    => 'Question 0-0', answers => [], },
                {
                    text    => 'Question 0-1',
                    answers => [
                        { text    => 'Answer 0-1-0', },
                        { text    => 'Answer 0-1-1', },
                    ],
                },
                { text    => 'Question 0-2', answers => [], },
                {
                    text    => 'Question 0-1',
                    answers => [
                        { text    => 'Answer 0-3-0', },
                        { text    => 'Answer 0-1-1', },
                    ],
                },
            ],
        },
        {
            title     => 'Section 1',
            questions => [
                { text    => 'Question 1-0', answers => [], },
            ],
        },
        {
            title     => 'Section 2',
            questions => [
                {
                    text    => '',
                    answers => [],
                },
            ],
        },
        {
            title     => 'Section 3',
            questions => [
                { text    => 'Question 3-0', answers => [], },
            ],
        },
    ],
    'copy: safe copy of a section'
);

##Finish renaming copied sections for sane downstream testing

$surveyJSON->question([0, 3])->{text} = 'Question 0-3';
$surveyJSON->answer([0, 3, 1])->{text} = 'Answer 0-3-1';

##Now, try copying the last section.
$surveyJSON->copy([3]);
cmp_deeply(
    summarizeSectionSkeleton($surveyJSON),
    [
        {
            title     => 'Section 0',
            questions => [
                {
                    text    => 'Question 0-0',
                    answers => [],
                },
                {
                    text    => 'Question 0-1',
                    answers => [
                        {
                            text    => 'Answer 0-1-0',
                        },
                        {
                            text    => 'Answer 0-1-1',
                        },
                    ],
                },
                {
                    text    => 'Question 0-2',
                    answers => [],
                },
                {
                    text    => 'Question 0-3',
                    answers => [
                        {
                            text    => 'Answer 0-3-0',
                        },
                        {
                            text    => 'Answer 0-3-1',
                        },
                    ],
                },
            ],
        },
        {
            title     => 'Section 1',
            questions => [
                {
                    text    => 'Question 1-0',
                    answers => [],
                },
            ],
        },
        {
            title     => 'Section 2',
            questions => [
                {
                    text    => '',
                    answers => [],
                },
            ],
        },
        {
            title     => 'Section 3',
            questions => [
                {
                    text    => 'Question 3-0',
                    answers => [],
                },
            ],
        },
        {
            title     => 'Section 3',
            questions => [
                {
                    text    => 'Question 3-0',
                    answers => [],
                },
            ],
        },
    ],
    'copy: copied last section'
);

$surveyJSON->remove([4]);

cmp_deeply(
    summarizeSectionSkeleton($surveyJSON),
    [
        {
            title     => 'Section 0',
            questions => [
                {
                    text    => 'Question 0-0', answers => [],
                },
                {
                    text    => 'Question 0-1',
                    answers => [
                        { text    => 'Answer 0-1-0', },
                        { text    => 'Answer 0-1-1', },
                    ],
                },
                { text    => 'Question 0-2', answers => [],
                },
                {
                    text    => 'Question 0-3',
                    answers => [
                        { text    => 'Answer 0-3-0', },
                        { text    => 'Answer 0-3-1', },
                    ],
                },
            ],
        },
        {
            title     => 'Section 1',
            questions => [
                { text    => 'Question 1-0', answers => [], },
            ],
        },
        {
            title     => 'Section 2',
            questions => [
                {
                    text    => '',
                    answers => [],
                },
            ],
        },
        {
            title     => 'Section 3',
            questions => [
                {
                    text    => 'Question 3-0', answers => [],
                },
            ],
        },
    ],
    'sanity check'
);

####################################################
#
# getDragDropList
#
####################################################

cmp_deeply(
    $surveyJSON->getDragDropList([0, 1]),
    [
        {
            type => 'section',
            text => 'Section 0',
        },
        {
            type => 'question',
            text => 'Question 0-0',
        },
        {
            type => 'question',
            text => 'Question 0-1',
        },
        {
            type => 'answer',
            text => 'Answer 0-1-0',
        },
        {
            type => 'answer',
            text => 'Answer 0-1-1',
        },
        {
            type => 'question',
            text => 'Question 0-2',
        },
        {
            type => 'question',
            text => 'Question 0-3',
        },
        {
            type => 'section',
            text => 'Section 1',
        },
        {
            type => 'section',
            text => 'Section 2',
        },
        {
            type => 'section',
            text => 'Section 3',
        },
    ],
    'getDragDropList: list of sections, questions and answers is correct'
);

cmp_deeply(
    $surveyJSON->getDragDropList([1, 0]),
    [
        {
            type => 'section',
            text => 'Section 0',
        },
        {
            type => 'section',
            text => 'Section 1',
        },
        {
            type => 'question',
            text => 'Question 1-0',
        },
        {
            type => 'section',
            text => 'Section 2',
        },
        {
            type => 'section',
            text => 'Section 3',
        },
    ],
    'getDragDropList: list of sections, and question with no answer'
);

cmp_deeply(
    $surveyJSON->getDragDropList([2, 0]),
    [
        {
            type => 'section',
            text => 'Section 0',
        },
        {
            type => 'section',
            text => 'Section 1',
        },
        {
            type => 'section',
            text => 'Section 2',
        },
        {
            type => 'question',
            text => '',
        },
        {
            type => 'section',
            text => 'Section 3',
        },
    ],
    'getDragDropList: FIXME: list of sections, no questions'
);

####################################################
#
# getAnswerEditVars
#
####################################################

cmp_deeply(
    $surveyJSON->getAnswerEditVars([0,1,0]),
    superhashof({
        id           => '0-1-0',
        displayed_id => '1',
        text         => 'Answer 0-1-0',
        type         => 'answer',
    }),
    'getAnswerEditVars: retrieved correct answer'
);

my $answerEditVars = $surveyJSON->getAnswerEditVars([0,1,0]);
$answerEditVars->{textRows} = 1000;
my (undef, undef, $bareAnswer2) = getBareSkeletons();
$bareAnswer2->{text} = ignore();
cmp_deeply(
    $surveyJSON->answer([0,1,0]),
    $bareAnswer2,
    'getAnswerEditVars: uses a safe copy to build the vars hash'
);

####################################################
#
# getQuestionEditVars
#
####################################################

my @questionTypeVars = map {
    {
        text => $_, selected => ($_ eq 'Multiple Choice' ? 1 : 0),
    }
} $surveyJSON->getValidQuestionTypes();

cmp_deeply(
    $surveyJSON->getQuestionEditVars([3,0]),
    superhashof({
        id           => '3-0',
        displayed_id => '1',
        text         => 'Question 3-0',
        type         => 'question',
        questionType => \@questionTypeVars,
    }),
    'getQuestionEditVars: retrieved correct question'
);

my $questionEditVars = $surveyJSON->getQuestionEditVars([3,0]);
$questionEditVars->{commentCols} = 1000;
my (undef, $bareQuestion2, undef) = getBareSkeletons();
$bareQuestion2->{text} = ignore();
cmp_deeply(
    $surveyJSON->question([3,0]),
    $bareQuestion2,
    'getQuestionEditVars: uses a safe copy to build the vars hash'
);

$surveyJSON->question([3,0])->{questionType} = 'Scale';

@questionTypeVars = map {
    {
        text => $_, selected => ($_ eq 'Scale' ? 1 : 0),
    }
} $surveyJSON->getValidQuestionTypes();

cmp_deeply(
    $surveyJSON->getQuestionEditVars([3,0]),
    superhashof({
        questionType => \@questionTypeVars,
    }),
    'getQuestionEditVars: does correct detection of questionType'
);

$surveyJSON->question([3,0])->{questionType} = 'Multiple Choice';


####################################################
#
# getSectionEditVars
#
####################################################

my @questionsPerPageVars = map {
    {
        index => $_, selected => ($_ == 5 ? 1 : 0),
    }
} 1 .. 20;

cmp_deeply(
    $surveyJSON->getSectionEditVars([3]),
    superhashof({
        id           => '3',
        displayed_id => '4',
        title        => 'Section 3',
        type         => 'section',
        questionsPerPage => \@questionsPerPageVars,
    }),
    'getSectionEditVars: retrieved correct section'
);

my $sectionEditVars = $surveyJSON->getSectionEditVars([3,0]);
$sectionEditVars->{timeLimit} = 1000;
my ($bareSection2, undef, undef) = getBareSkeletons();
$bareSection2->{title}     = ignore();
$bareSection2->{questions} = ignore();
cmp_deeply(
    $surveyJSON->section([3,0]),
    $bareSection2,
    'getSectionEditVars: uses a safe copy to build the vars hash'
);

$surveyJSON->section([3])->{questionsPerPage} = '15';

@questionsPerPageVars = map {
    {
        index => $_, selected => ($_ == 15 ? 1 : 0),
    }
} 1 .. 20;

cmp_deeply(
    $surveyJSON->getSectionEditVars([3]),
    superhashof({
        questionsPerPage => \@questionsPerPageVars,
    }),
    'getSectionEditVars: does correct detection of questionsPerPage'
);

$surveyJSON->section([3])->{questionsPerPage} = 5;

####################################################
#
# getEditVars
#
####################################################

cmp_deeply(
    $surveyJSON->getEditVars([0]),
    superhashof({
        type  => 'section',
        title => 'Section 0',
    }),
    'getEditVars: fetch a section correctly'
);

cmp_deeply(
    $surveyJSON->getEditVars([0,0]),
    superhashof({
        type => 'question',
        text => 'Question 0-0',
    }),
    'getEditVars: fetch a question correctly'
);

cmp_deeply(
    $surveyJSON->getEditVars([0,1,0]),
    superhashof({
        type => 'answer',
        text => 'Answer 0-1-0',
    }),
    'getEditVars: fetch an answer correctly'
);

####################################################
#
# addAnswersToQuestion
#
####################################################

#We'll work exclusively with Question 3-0

$surveyJSON->addAnswersToQuestion( [3,0],
    [ qw[ one two three ] ],
    {}
);

cmp_deeply(
    $surveyJSON->question([3,0]),
    superhashof({
        answers => [
            superhashof({
                text     => 'one',
                verbatim => 0,
                recordedAnswer => 1,
            }),
            superhashof({
                text     => 'two',
                verbatim => 0,
                recordedAnswer => 2,
            }),
            superhashof({
                text     => 'three',
                verbatim => 0,
                recordedAnswer => 3,
            }),
        ],
    }),
    'addAnswersToQuestion: setup three answers, no verbatims'
);

$surveyJSON->question([3,0])->{answers} = [];

$surveyJSON->addAnswersToQuestion( [3,0],
    [ qw[ one two three ] ],
    { 1 => 1, 2 => 1 }
);

cmp_deeply(
    $surveyJSON->question([3,0]),
    superhashof({
        answers => [
            superhashof({
                text     => 'one',
                verbatim => 0,
                recordedAnswer => 1,
            }),
            superhashof({
                text     => 'two',
                verbatim => 1,
                recordedAnswer => 2,
            }),
            superhashof({
                text     => 'three',
                verbatim => 1,
                recordedAnswer => 3,
            }),
        ],
    }),
    'addAnswersToQuestion: setup verbatims on two answers'
);

$surveyJSON->question([3,0])->{answers} = [];

$surveyJSON->addAnswersToQuestion( [3,0],
    [ qw[ one two three ] ],
    { 1 => 0 }
);

cmp_deeply(
    $surveyJSON->question([3,0]),
    superhashof({
        answers => [
            superhashof({
                text     => 'one',
                verbatim => 0,
                recordedAnswer => 1,
            }),
            superhashof({
                text     => 'two',
                verbatim => 0,
                recordedAnswer => 2,
            }),
            superhashof({
                text     => 'three',
                verbatim => 0,
                recordedAnswer => 3,
            }),
        ],
    }),
    'addAnswersToQuestion: verbatims have to exist, and be true'
);

####################################################
#
# updateQuestionAnswers
#
####################################################

$surveyJSON->updateQuestionAnswers([3,0], 'Some type of test that should never exist');
cmp_deeply(
    $surveyJSON->question([3,0])->{answers},
    [
        superhashof({
            text     => '',
            verbatim => 0,
            recordedAnswer => '',
        }),
    ],
    'updateQuestionAnswers: Handling undefined question types; no text, no verbatim, and no recorded answer'
);

$surveyJSON->updateQuestionAnswers([3,0], 'Gender');
cmp_deeply(
    $surveyJSON->question([3,0])->{answers},
    [
        superhashof({
            text     => 'Male',
            verbatim => 0,
            recordedAnswer => 1,
        }),
        superhashof({
            text     => 'Female',
            verbatim => 0,
            recordedAnswer => 2,
        }),
    ],
    'updateQuestionAnswers: Gender type'
);

$surveyJSON->updateQuestionAnswers([3,0], 'Yes/No');
cmp_deeply(
    $surveyJSON->question([3,0])->{answers},
    [
        superhashof({
            text     => 'Yes',
            verbatim => 0,
            recordedAnswer => 1,
        }),
        superhashof({
            text     => 'No',
            verbatim => 0,
            recordedAnswer => 2,
        }),
    ],
    'updateQuestionAnswers: Yes/No type'
);

$surveyJSON->updateQuestionAnswers([3,0], 'True/False');
cmp_deeply(
    $surveyJSON->question([3,0])->{answers},
    [
        superhashof({
            text     => 'True',
            verbatim => 0,
            recordedAnswer => 1,
        }),
        superhashof({
            text     => 'False',
            verbatim => 0,
            recordedAnswer => 2,
        }),
    ],
    'updateQuestionAnswers: Yes/No type'
);

$surveyJSON->updateQuestionAnswers([3,0], 'Agree/Disagree');
cmp_deeply(
    $surveyJSON->question([3,0])->{answers},
    [
        superhashof({
            text     => 'Strongly disagree',
            verbatim => 0,
            recordedAnswer => 1,
        }),
        ( superhashof({
            text     => '',
            verbatim => 0,
            recordedAnswer => ignore(),
        }) )x 5,
        superhashof({
            text     => 'Strongly agree',
            verbatim => 0,
            recordedAnswer => 7,
        }),
    ],
    'updateQuestionAnswers: Agree/Disagree type'
);

$surveyJSON->updateQuestionAnswers([3,0], 'Oppose/Support');
cmp_deeply(
    $surveyJSON->question([3,0])->{answers},
    [
        superhashof({
            text     => 'Strongly oppose',
            verbatim => 0,
            recordedAnswer => 1,
        }),
        ( superhashof({
            text     => '',
            verbatim => 0,
            recordedAnswer => ignore(),
        }) )x 5,
        superhashof({
            text     => 'Strongly support',
            verbatim => 0,
            recordedAnswer => 7,
        }),
    ],
    'updateQuestionAnswers: Agree/Disagree type'
);

$surveyJSON->updateQuestionAnswers([3,0], 'Importance');
cmp_deeply(
    $surveyJSON->question([3,0])->{answers},
    [
        superhashof({
            text     => 'Not at all important',
            verbatim => 0,
            recordedAnswer => 1,
        }),
        ( superhashof({
            text     => '',
            verbatim => 0,
            recordedAnswer => ignore(),
        }) )x 9,
        superhashof({
            text     => 'Extremely important',
            verbatim => 0,
            recordedAnswer => 11,
        }),
    ],
    'updateQuestionAnswers: Importance type'
);

$surveyJSON->updateQuestionAnswers([3,0], 'Likelihood');
cmp_deeply(
    $surveyJSON->question([3,0])->{answers},
    [
        superhashof({
            text     => 'Not at all likely',
            verbatim => 0,
            recordedAnswer => 1,
        }),
        ( superhashof({
            text     => '',
            verbatim => 0,
            recordedAnswer => ignore(),
        }) )x 9,
        superhashof({
            text     => 'Extremely likely',
            verbatim => 0,
            recordedAnswer => 11,
        }),
    ],
    'updateQuestionAnswers: Likelihood type'
);

$surveyJSON->updateQuestionAnswers([3,0], 'Certainty');
cmp_deeply(
    $surveyJSON->question([3,0])->{answers},
    [
        superhashof({
            text     => 'Not at all certain',
            verbatim => 0,
            recordedAnswer => 1,
        }),
        ( superhashof({
            text     => '',
            verbatim => 0,
            recordedAnswer => ignore(),
        }) )x 9,
        superhashof({
            text     => 'Extremely certain',
            verbatim => 0,
            recordedAnswer => 11,
        }),
    ],
    'updateQuestionAnswers: Certainty type'
);

$surveyJSON->updateQuestionAnswers([3,0], 'Satisfaction');
cmp_deeply(
    $surveyJSON->question([3,0])->{answers},
    [
        superhashof({
            text     => 'Not at all satisfied',
            verbatim => 0,
            recordedAnswer => 1,
        }),
        ( superhashof({
            text     => '',
            verbatim => 0,
            recordedAnswer => ignore(),
        }) )x 9,
        superhashof({
            text     => 'Extremely satisfied',
            verbatim => 0,
            recordedAnswer => 11,
        }),
    ],
    'updateQuestionAnswers: Satisfaction type'
);

$surveyJSON->updateQuestionAnswers([3,0], 'Confidence');
cmp_deeply(
    $surveyJSON->question([3,0])->{answers},
    [
        superhashof({
            text     => 'Not at all confident',
            verbatim => 0,
            recordedAnswer => 1,
        }),
        ( superhashof({
            text     => '',
            verbatim => 0,
            recordedAnswer => ignore(),
        }) )x 9,
        superhashof({
            text     => 'Extremely confident',
            verbatim => 0,
            recordedAnswer => 11,
        }),
    ],
    'updateQuestionAnswers: Confidence type'
);

$surveyJSON->updateQuestionAnswers([3,0], 'Effectiveness');
cmp_deeply(
    $surveyJSON->question([3,0])->{answers},
    [
        superhashof({
            text     => 'Not at all effective',
            verbatim => 0,
            recordedAnswer => 1,
        }),
        ( superhashof({
            text     => '',
            verbatim => 0,
            recordedAnswer => ignore(),
        }) )x 9,
        superhashof({
            text     => 'Extremely effective',
            verbatim => 0,
            recordedAnswer => 11,
        }),
    ],
    'updateQuestionAnswers: Effectiveness type'
);

$surveyJSON->updateQuestionAnswers([3,0], 'Concern');
cmp_deeply(
    $surveyJSON->question([3,0])->{answers},
    [
        superhashof({
            text     => 'Not at all concerned',
            verbatim => 0,
            recordedAnswer => 1,
        }),
        ( superhashof({
            text     => '',
            verbatim => 0,
            recordedAnswer => ignore(),
        }) )x 9,
        superhashof({
            text     => 'Extremely concerned',
            verbatim => 0,
            recordedAnswer => 11,
        }),
    ],
    'updateQuestionAnswers: Concern type'
);

$surveyJSON->updateQuestionAnswers([3,0], 'Risk');
cmp_deeply(
    $surveyJSON->question([3,0])->{answers},
    [
        superhashof({
            text     => 'No risk',
            verbatim => 0,
            recordedAnswer => 1,
        }),
        ( superhashof({
            text     => '',
            verbatim => 0,
            recordedAnswer => ignore(),
        }) )x 9,
        superhashof({
            text     => 'Extreme risk',
            verbatim => 0,
            recordedAnswer => 11,
        }),
    ],
    'updateQuestionAnswers: Risk type'
);

$surveyJSON->updateQuestionAnswers([3,0], 'Threat');
cmp_deeply(
    $surveyJSON->question([3,0])->{answers},
    [
        superhashof({
            text     => 'No threat',
            verbatim => 0,
            recordedAnswer => 1,
        }),
        ( superhashof({
            text     => '',
            verbatim => 0,
            recordedAnswer => ignore(),
        }) )x 9,
        superhashof({
            text     => 'Extreme threat',
            verbatim => 0,
            recordedAnswer => 11,
        }),
    ],
    'updateQuestionAnswers: Threat type'
);

$surveyJSON->updateQuestionAnswers([3,0], 'Security');
cmp_deeply(
    $surveyJSON->question([3,0])->{answers},
    [
        superhashof({
            text     => 'Not at all secure',
            verbatim => 0,
            recordedAnswer => 1,
        }),
        ( superhashof({
            text     => '',
            verbatim => 0,
            recordedAnswer => ignore(),
        }) )x 9,
        superhashof({
            text     => 'Extremely secure',
            verbatim => 0,
            recordedAnswer => 11,
        }),
    ],
    'updateQuestionAnswers: Security type'
);

$surveyJSON->updateQuestionAnswers([3,0], 'Ideology');
my $index = 1;
cmp_deeply(
    $surveyJSON->question([3,0])->{answers},
    [
        map {
            superhashof({
                text     => $_,
                verbatim => 0,
                recordedAnswer => $index++,
            })
        }
            'Strongly liberal',
            'Liberal',
            'Somewhat liberal',
            'Middle of the road',
            'Slightly conservative',
            'Conservative',
            'Strongly conservative',
    ],
    'updateQuestionAnswers: Ideology type'
);

$surveyJSON->updateQuestionAnswers([3,0], 'Race');
$index = 1;
cmp_deeply(
    $surveyJSON->question([3,0])->{answers},
    [
        map {
            superhashof({
                text     => $_,
                verbatim => $index == 6 ? 1 : 0,
                recordedAnswer => $index++,
            })
        } 'American Indian', 'Asian', 'Black', 'Hispanic', 'White non-Hispanic', 'Something else (verbatim)',
    ],
    'updateQuestionAnswers: Race type'
);

$surveyJSON->updateQuestionAnswers([3,0], 'Party');
$index = 1;
cmp_deeply(
    $surveyJSON->question([3,0])->{answers},
    [
        map {
            superhashof({
                text     => $_,
                verbatim => $index == 4 ? 1 : 0,
                recordedAnswer => $index++,
            })
        } 'Democratic party', 'Republican party (or GOP)', 'Independent party', 'Other party (verbatim)',
    ],
    'updateQuestionAnswers: Party type'
);

$surveyJSON->updateQuestionAnswers([3,0], 'Education');
$index = 1;
cmp_deeply(
    $surveyJSON->question([3,0])->{answers},
    [
        map {
            superhashof({
                text     => $_,
                verbatim => $index == 8 ? 1 : 0,
                recordedAnswer => $index++,
            })
        }
            'Elementary or some high school',
            'High school/GED',
            'Some college/vocational school',
            'College graduate',
            'Some graduate work',
            'Master\'s degree',
            'Doctorate (of any type)',
            'Other degree (verbatim)'
    ],
    'updateQuestionAnswers: Education type'
);

$surveyJSON->updateQuestionAnswers([3,0], 'Email');
cmp_deeply(
    $surveyJSON->question([3,0])->{answers},
    [
        superhashof({
            text     => 'Email:',
            verbatim => 0,
            recordedAnswer => '',
        }),
    ],
    'updateQuestionAnswers: Email type'
);

$surveyJSON->updateQuestionAnswers([3,0], 'Phone Number');
cmp_deeply(
    $surveyJSON->question([3,0])->{answers},
    [
        superhashof({
            text     => 'Phone Number:',
            verbatim => 0,
            recordedAnswer => '',
        }),
    ],
    'updateQuestionAnswers: Phone Number type'
);

$surveyJSON->updateQuestionAnswers([3,0], 'Text Date');
cmp_deeply(
    $surveyJSON->question([3,0])->{answers},
    [
        superhashof({
            text     => 'Date:',
            verbatim => 0,
            recordedAnswer => '',
        }),
    ],
    'updateQuestionAnswers: Text Date'
);

$surveyJSON->updateQuestionAnswers([3,0], 'Currency');
cmp_deeply(
    $surveyJSON->question([3,0])->{answers},
    [
        superhashof({
            text     => 'Currency Amount:',
            verbatim => 0,
            recordedAnswer => '',
        }),
    ],
    'updateQuestionAnswers: Currency'
);

$surveyJSON->updateQuestionAnswers([3,0], 'Date Range');
cmp_deeply(
    $surveyJSON->question([3,0])->{answers},
    [
        (superhashof({
            text     => '',
            verbatim => 0,
            recordedAnswer => '',
        })) x 2,
    ],
    'updateQuestionAnswers: Date Range'
);

$surveyJSON->updateQuestionAnswers([3,0], 'Multi Slider - Allocate');
cmp_deeply(
    $surveyJSON->question([3,0])->{answers},
    [
        (superhashof({
            text     => '',
            verbatim => 0,
            recordedAnswer => '',
        })) x 2,
    ],
    'updateQuestionAnswers: Multi Slider - Allocate'
);

$surveyJSON->updateQuestionAnswers([3,0], 'Dual Slider - Range');
cmp_deeply(
    $surveyJSON->question([3,0])->{answers},
    [
        (superhashof({
            text     => '',
            verbatim => 0,
            recordedAnswer => '',
        })) x 2,
    ],
    'updateQuestionAnswers: Dual Slider - Range'
);

####################################################
#
# totalSections
<<<<<<< HEAD
#
####################################################
{
    my $s = WebGUI::Asset::Wobject::Survey::SurveyJSON->new();
    is($s->totalSections, 1, 'a');
    is($s->totalQuestions, 0, 'a');
    is($s->totalAnswers, 0, 'a');
    
    # Add a new section
    my $address = $s->newObject([]);
    is($s->totalSections, 2, 'Now there are 2 sections');
    is($s->totalQuestions, 0, '..but still no questions');
    is($s->totalAnswers, 0, '..and no answers');
    
    # Add a question to first section 
    $address = $s->newObject([0]);
    is($s->totalSections, 2, 'Still 2 sections');
    is($s->totalQuestions, 1, '..and now 1 question');
    is($s->totalQuestions([0]), 1, '..in the intended section');
    is($s->totalAnswers, 0, '..but still no answers');
    
    # Add a question to second section 
    $address = $s->newObject([1]);
    is($s->totalSections, 2, 'Still 2 sections');
    is($s->totalQuestions, 2, '..and now 2 questions overall');
    is($s->totalQuestions([0]), 1, '..one in the first section');
    is($s->totalQuestions([1]), 1, '..and one in the second section');
    is($s->totalAnswers, 0, '..but still no answers');
    
    # Add another question to second section 
    $address = $s->newObject([1]);
    is($s->totalSections, 2, 'Still 2 sections');
    is($s->totalQuestions, 3, '..and now 3 questions overall');
    is($s->totalQuestions([0]), 1, '..one in the first section');
    is($s->totalQuestions([1]), 2, '..and two in the second section');
    is($s->totalAnswers, 0, '..but still no answers');
    
    # Add an answer to second section, first question
    $address = $s->newObject([1,0]);
    is($s->totalSections, 2, 'Still 2 sections');
    is($s->totalQuestions, 3, '..and 3 questions');
    is($s->totalAnswers, 1, '..and now 1 answer overall');
    is($s->totalAnswers([0,0]), 0, '..0 in first question');
    is($s->totalAnswers([1,0]), 1, '..1 in second question');
    is($s->totalAnswers([1,1]), 0, '..0 in third question');
    
    # Add an answer to second section, second question
    $address = $s->newObject([1,1]);
    is($s->totalSections, 2, 'Still 2 sections');
    is($s->totalQuestions, 3, '..and 3 questions');
    is($s->totalAnswers, 2, '..and now 2 answer overall');
    is($s->totalAnswers([0,0]), 0, '..0 in first question');
    is($s->totalAnswers([1,0]), 1, '..1 in second question');
    is($s->totalAnswers([1,1]), 1, '..1 in third question');
    
    # Add a second answer to second section, second question
    $address = $s->newObject([1,1]);
    is($s->totalSections, 2, 'Still 2 sections');
    is($s->totalQuestions, 3, '..and 3 questions');
    is($s->totalAnswers, 3, '..and now 3 answer overall');
    is($s->totalAnswers([0,0]), 0, '..0 in first question');
    is($s->totalAnswers([1,0]), 1, '..1 in second question');
    is($s->totalAnswers([1,1]), 2, '..2 in third question');
}

####################################################
#
# log
=======
>>>>>>> 5d51b9fc
#
####################################################
{
    my $s = WebGUI::Asset::Wobject::Survey::SurveyJSON->new($session, '{}');
    is($s->totalSections, 1, 'a');
    is($s->totalQuestions, 0, 'a');
    is($s->totalAnswers, 0, 'a');
    
    # Add a new section
    my $address = $s->newObject([]);
    is($s->totalSections, 2, 'Now there are 2 sections');
    is($s->totalQuestions, 0, '..but still no questions');
    is($s->totalAnswers, 0, '..and no answers');
    
    # Add a question to first section 
    $address = $s->newObject([0]);
    is($s->totalSections, 2, 'Still 2 sections');
    is($s->totalQuestions, 1, '..and now 1 question');
    is($s->totalQuestions([0]), 1, '..in the intended section');
    is($s->totalAnswers, 0, '..but still no answers');
    
    # Add a question to second section 
    $address = $s->newObject([1]);
    is($s->totalSections, 2, 'Still 2 sections');
    is($s->totalQuestions, 2, '..and now 2 questions overall');
    is($s->totalQuestions([0]), 1, '..one in the first section');
    is($s->totalQuestions([1]), 1, '..and one in the second section');
    is($s->totalAnswers, 0, '..but still no answers');
    
    # Add another question to second section 
    $address = $s->newObject([1]);
    is($s->totalSections, 2, 'Still 2 sections');
    is($s->totalQuestions, 3, '..and now 3 questions overall');
    is($s->totalQuestions([0]), 1, '..one in the first section');
    is($s->totalQuestions([1]), 2, '..and two in the second section');
    is($s->totalAnswers, 0, '..but still no answers');
    
    # Add an answer to second section, first question
    $address = $s->newObject([1,0]);
    is($s->totalSections, 2, 'Still 2 sections');
    is($s->totalQuestions, 3, '..and 3 questions');
    is($s->totalAnswers, 1, '..and now 1 answer overall');
    is($s->totalAnswers([0,0]), 0, '..0 in first question');
    is($s->totalAnswers([1,0]), 1, '..1 in second question');
    is($s->totalAnswers([1,1]), 0, '..0 in third question');
    
    # Add an answer to second section, second question
    $address = $s->newObject([1,1]);
    is($s->totalSections, 2, 'Still 2 sections');
    is($s->totalQuestions, 3, '..and 3 questions');
    is($s->totalAnswers, 2, '..and now 2 answer overall');
    is($s->totalAnswers([0,0]), 0, '..0 in first question');
    is($s->totalAnswers([1,0]), 1, '..1 in second question');
    is($s->totalAnswers([1,1]), 1, '..1 in third question');
    
    # Add a second answer to second section, second question
    $address = $s->newObject([1,1]);
    is($s->totalSections, 2, 'Still 2 sections');
    is($s->totalQuestions, 3, '..and 3 questions');
    is($s->totalAnswers, 3, '..and now 3 answer overall');
    is($s->totalAnswers([0,0]), 0, '..0 in first question');
    is($s->totalAnswers([1,0]), 1, '..1 in second question');
    is($s->totalAnswers([1,1]), 2, '..2 in third question');
}

####################################################
#
# log
#
####################################################

isa_ok($surveyJSON->session, 'WebGUI::Session', 'session() accessor works');

}

####################################################
#
# Utility test routines
#
####################################################

# Go through a JSON survey type data structure and just grab some unique
# elements

sub summarizeSectionSkeleton {
    my ($skeleton) = @_;
    my $summary = [];
    foreach my $section (@{ $skeleton->{_sections} }) {
        my $summarySection = {
            title     => $section->{title},
            questions => [],
        };
        foreach my $question ( @{ $section->{questions} } ) {
            my $summaryQuestion = {
                text   => $question->{text},
                answers => [],
            };
            foreach my $answer ( @{ $question->{answers} } ) {
                my $summaryAnswer = {
                    text => $answer->{text},
                };
                push @{ $summaryQuestion->{answers} }, $summaryAnswer;
            }
            push @{ $summarySection->{questions} }, $summaryQuestion;
        }
        push @{ $summary }, $summarySection;
    }
    return $summary;
}

#  [
#      [0,1,1], # A section with three questions, no answer, 1 answer, 1 answer
#      [4],     # A section with 1 question with 4 answers
#  ]

sub buildSectionSkeleton {
    my ($spec) = @_;
    my $sections = [];
    my ($bareSection, $bareQuestion, $bareAnswer) = getBareSkeletons();
    foreach my $questionSpec ( @{ $spec } ) {
        my $section = dclone $bareSection;
        push @{ $sections }, $section;
        foreach my $answers ( @{$questionSpec} ) {
            my $question = dclone $bareQuestion;
            push @{ $section->{questions} }, $question;
            while ($answers-- > 0) {
                my $answer = dclone $bareAnswer;
                push @{ $question->{answers} }, $answer;
            }
        }
    }
    return $sections;
}

sub getBareSkeletons {
    return
        {
           text                   => '',
           title                  => 'NEW SECTION',
           variable               => '',
           questionsPerPage       => 5,
           questionsOnSectionPage => 1,
           randomizeQuestions     => 0,
           everyPageTitle         => 1,
           everyPageText          => 1,
           terminal               => 0,
           terminalUrl            => '',
           goto                   => '',
           gotoExpression         => '',
           timeLimit              => 0,
           type                   => 'section',
           questions              => [],
        },
        {
           text                   => '',
           variable               => '',
           allowComment           => 0,
           commentCols            => 10,
           commentRows            => 5,
           randomizeAnswers       => 0,
           questionType           => 'Multiple Choice',
           randomWords            => '',
           verticalDisplay        => 0,
           required               => 0,
           maxAnswers             => 1,
           value                  => 1,
           textInButton           => 0,
           type                   => 'question',
           answers                => [],
           goto                   => '',
           gotoExpression         => '',
        },
        {
           text                   => '',
           verbatim               => 0,
           textCols               => 10,
           textRows               => 5,
           goto                   => '',
           gotoExpression         => '',
           recordedAnswer         => '',
           isCorrect              => 1,
           min                    => 1,
           max                    => 10,
           step                   => 1,
           value                  => 1,
           terminal               => 0,
           terminalUrl            => '',
           type                   => 'answer',
        };
}

#----------------------------------------------------------------------------
# Cleanup
END { }<|MERGE_RESOLUTION|>--- conflicted
+++ resolved
@@ -22,11 +22,7 @@
 
 #----------------------------------------------------------------------------
 # Tests
-<<<<<<< HEAD
-my $tests = 134;
-=======
 my $tests = 132;
->>>>>>> 5d51b9fc
 plan tests => $tests + 1 + 3;
 
 #----------------------------------------------------------------------------
@@ -191,14 +187,8 @@
 
 lives_ok
     {
-<<<<<<< HEAD
-        my $foo = WebGUI::Asset::Wobject::Survey::SurveyJSON->new(
-            encode_json({survey => "on 16\x{201d}" }),
-            $session->log
-=======
         my $foo = WebGUI::Asset::Wobject::Survey::SurveyJSON->new($session, 
             encode_json({survey => "on 16\x{201d}" }),
->>>>>>> 5d51b9fc
         );
     }
     'new handles wide characters';
@@ -2013,77 +2003,6 @@
 ####################################################
 #
 # totalSections
-<<<<<<< HEAD
-#
-####################################################
-{
-    my $s = WebGUI::Asset::Wobject::Survey::SurveyJSON->new();
-    is($s->totalSections, 1, 'a');
-    is($s->totalQuestions, 0, 'a');
-    is($s->totalAnswers, 0, 'a');
-    
-    # Add a new section
-    my $address = $s->newObject([]);
-    is($s->totalSections, 2, 'Now there are 2 sections');
-    is($s->totalQuestions, 0, '..but still no questions');
-    is($s->totalAnswers, 0, '..and no answers');
-    
-    # Add a question to first section 
-    $address = $s->newObject([0]);
-    is($s->totalSections, 2, 'Still 2 sections');
-    is($s->totalQuestions, 1, '..and now 1 question');
-    is($s->totalQuestions([0]), 1, '..in the intended section');
-    is($s->totalAnswers, 0, '..but still no answers');
-    
-    # Add a question to second section 
-    $address = $s->newObject([1]);
-    is($s->totalSections, 2, 'Still 2 sections');
-    is($s->totalQuestions, 2, '..and now 2 questions overall');
-    is($s->totalQuestions([0]), 1, '..one in the first section');
-    is($s->totalQuestions([1]), 1, '..and one in the second section');
-    is($s->totalAnswers, 0, '..but still no answers');
-    
-    # Add another question to second section 
-    $address = $s->newObject([1]);
-    is($s->totalSections, 2, 'Still 2 sections');
-    is($s->totalQuestions, 3, '..and now 3 questions overall');
-    is($s->totalQuestions([0]), 1, '..one in the first section');
-    is($s->totalQuestions([1]), 2, '..and two in the second section');
-    is($s->totalAnswers, 0, '..but still no answers');
-    
-    # Add an answer to second section, first question
-    $address = $s->newObject([1,0]);
-    is($s->totalSections, 2, 'Still 2 sections');
-    is($s->totalQuestions, 3, '..and 3 questions');
-    is($s->totalAnswers, 1, '..and now 1 answer overall');
-    is($s->totalAnswers([0,0]), 0, '..0 in first question');
-    is($s->totalAnswers([1,0]), 1, '..1 in second question');
-    is($s->totalAnswers([1,1]), 0, '..0 in third question');
-    
-    # Add an answer to second section, second question
-    $address = $s->newObject([1,1]);
-    is($s->totalSections, 2, 'Still 2 sections');
-    is($s->totalQuestions, 3, '..and 3 questions');
-    is($s->totalAnswers, 2, '..and now 2 answer overall');
-    is($s->totalAnswers([0,0]), 0, '..0 in first question');
-    is($s->totalAnswers([1,0]), 1, '..1 in second question');
-    is($s->totalAnswers([1,1]), 1, '..1 in third question');
-    
-    # Add a second answer to second section, second question
-    $address = $s->newObject([1,1]);
-    is($s->totalSections, 2, 'Still 2 sections');
-    is($s->totalQuestions, 3, '..and 3 questions');
-    is($s->totalAnswers, 3, '..and now 3 answer overall');
-    is($s->totalAnswers([0,0]), 0, '..0 in first question');
-    is($s->totalAnswers([1,0]), 1, '..1 in second question');
-    is($s->totalAnswers([1,1]), 2, '..2 in third question');
-}
-
-####################################################
-#
-# log
-=======
->>>>>>> 5d51b9fc
 #
 ####################################################
 {
