# vim:syntax=perl
#-------------------------------------------------------------------
# WebGUI is Copyright 2001-2008 Plain Black Corporation.
#-------------------------------------------------------------------
# Please read the legal notices (docs/legal.txt) and the license
# (docs/license.txt) that came with this distribution before using
# this software.
#------------------------------------------------------------------
# http://www.plainblack.com                     info@plainblack.com
#------------------------------------------------------------------

#  These tests are for the shiny rewritten export functionality. it tries
#  really hard to test every permutation of the code.

use FindBin;
use strict;
use lib "$FindBin::Bin/../lib";
use Test::More;
use WebGUI::Test; # Must use this before any other WebGUI modules
use WebGUI::PseudoRequest;

use WebGUI::Session;
use WebGUI::Asset;
use WebGUI::Exception;

use Cwd;
use Exception::Class;
use File::Path;
use File::Temp qw/tempfile tempdir/;
use Path::Class;
use Test::Deep;

#----------------------------------------------------------------------------
# Init
my $session             = WebGUI::Test->session;

#----------------------------------------------------------------------------
# Tests

my $originalExportPath = $session->config->get('exportPath');

my $testRan = 1;

<<<<<<< HEAD
if ($originalExportPath) {
    plan tests => 146;        # Increment this number for each test you create
}
else {
    $testRan = 0;
    plan skip_all => 'No exportPath in the config file';
}
=======
plan tests => 146;        # Increment this number for each test you create
>>>>>>> de25b438

#----------------------------------------------------------------------------
# exportCheckPath()


my $e;

# ensure exportCheckPath barfs if not given a session as its first argument.
eval { WebGUI::Asset->exportCheckPath() };
$e = Exception::Class->caught();
isa_ok($e, 'WebGUI::Error::InvalidObject', 'exportCheckPath tests that its argument is a WebGUI::Session');
cmp_deeply(
    $e,
    methods(
        error       => "first param to exportCheckPath must be a WebGUI::Session",
    ),
    "exportCheckPath tests that its argument is a WebGUI::Session"
);

# need to test that exportCheckPath() barfs on an undefined exportPath. To do
# this, we need to make sure that exportPath is undefined. However, completely
# wiping out someone's exportPath setting isn't precisely the paragon of
# politeness. Take a backup of the current exportPath before undefining it.

my $config = $session->config;
$config->delete('exportPath');

eval { WebGUI::Asset->exportCheckPath($session) };
$e = Exception::Class->caught();
isa_ok($e, 'WebGUI::Error', "exportCheckPath throws if exportPath isn't defined");
cmp_deeply(
    $e,
    methods(
        error       => 'exportPath must be defined and not ""',
    ),
    "exportCheckPath throws if exportPath isn't defined"
);

# set the exportPath to a non-directory file and make sure that it explodes.
my $exportPathFile;
(undef, $exportPathFile)          = tempfile('webguiXXXXX', UNLINK => 1);
$config->set('exportPath', $exportPathFile); 

eval { WebGUI::Asset->exportCheckPath($session) };
$e = Exception::Class->caught();
isa_ok($e, 'WebGUI::Error', "exportCheckPath throws if exportPath is a file rather than a directory");
cmp_deeply(
    $e,
    methods(
        error       => "$exportPathFile isn't a directory",
    ),
    "exportCheckPath throws if exportPath is a file rather than a directory"
);

# next, let's find a directory to which we can write, but change it so that we
# *can't* write to it. exportCheckPath will try to create the exportPath if it's
# a subdirectory of a path that exists, so let's make sure this exception works.

my $tempDirectory           = tempdir('webguiXXXXX', CLEANUP => 1);
my $inaccessibleDirectory   = Path::Class::Dir->new($tempDirectory, 'unwritable');

SKIP: {
    skip 'Root will cause this test to fail since it does not obey file permissions', 4
        if $< == 0;
    chmod 0000, $tempDirectory; 
    $config->set('exportPath', $inaccessibleDirectory->stringify); 

    eval { WebGUI::Asset->exportCheckPath($session) };
    $e = Exception::Class->caught();
    isa_ok($e, 'WebGUI::Error', "exportCheckPath throws if it can't create the directory it needs");
    cmp_deeply(
        $e,
        methods(
            error       => "can't create exportPath $inaccessibleDirectory",
        ),
        "exportCheckPath throws if it can't create the directory it needs"
    );

    chmod 0444, $tempDirectory; 
    $config->set('exportPath', $tempDirectory); 
    eval { WebGUI::Asset->exportCheckPath($session) };
    $e = Exception::Class->caught();
    isa_ok($e, 'WebGUI::Error', "exportCheckPath throws if it can't access the exportPath for writing");
    cmp_deeply(
        $e,
        methods(
            error       => "can't access $tempDirectory",
        ),
        "exportCheckPath throws if we can't access the exportPath"
    );
}

# we're finished making sure that the code explodes on bad stuff, so let's make
# sure that it really works when it's really supposed to.
my $returnCode;

# first, let's try the simplest route: a directory that we know exists, that we
# know we can write to. we already have a directory we know we can write to
# (created above as a temporary directory), so let's change its permissions back
# to something sane and then test to make sure it works.

chmod 0755, $tempDirectory; # $inaccessibleDirectory is now accessible
my $accessibleDirectory = $inaccessibleDirectory;
$config->set('exportPath', $tempDirectory); 


eval { $returnCode = WebGUI::Asset->exportCheckPath($session) };
is($@, '', "exportCheckPath with valid path lives");
is($returnCode, 1, "exportCheckPath returns true value");

# now, let's try a directory to which we know we have access, but a path within
# it that doesn't exist.

$config->set('exportPath', $accessibleDirectory->stringify); # now accessible!

eval { $returnCode = WebGUI::Asset->exportCheckPath($session) };
is($@, '', "exportCheckPath creating subdirectory lives");
is($returnCode, 1, "exportCheckPath creating subdirectory returns true value");
is(-d $accessibleDirectory, 1, "exportCheckPath creating subdirectory actually creates said subdirectory");

#----------------------------------------------------------------------------
# exportCheckExportable()

my $isExportable;
# simple test first. the asset we're checking isn't exportable. should of course return 0.
my $home = WebGUI::Asset->newByUrl($session, '/home');
$home->update({ isExportable => 0 });
$isExportable = $home->exportCheckExportable;
is($isExportable, 0, "exportCheckExportable simple check without lineage for non-exportable asset returns 0");

# next, make the parent exportable, but the child not exportable. test that this returns 0 as well.
$home->update({ isExportable => 1 });
my $gettingStarted = WebGUI::Asset->newByUrl($session, '/getting_started');
$gettingStarted->update({ isExportable => 0 });
$isExportable = $gettingStarted->exportCheckExportable;
is($isExportable, 0, "exportCheckExportable nonexportable asset, exportable parent returns 0");

# next, make both non-exportable. test that this returns 0.
$home->update({ isExportable => 0 });
$isExportable = $gettingStarted->exportCheckExportable;
is($isExportable, 0, "exportCheckExportable nonexportable asset, nonexportable parent returns 0");

# go another level deeper. asset, parent, grandparent.
my $grandChild = WebGUI::Asset->newByUrl($session, '/getting_started/getting-started');

# make it not exportable, but both parents are. still returning 0.
$grandChild->update({ isExportable => 0 });
$home->update({ isExportable => 1 });
$gettingStarted->update({ isExportable => 1 });
$isExportable = $grandChild->exportCheckExportable;
is($isExportable, 0, "exportCheckExportable nonexportable asset, exportable parent and grandparent returns 0");

# make parent not exportable. still returning 0.
$gettingStarted->update({ isExportable => 0 });
$isExportable = $grandChild->exportCheckExportable;
is($isExportable, 0, "exportCheckExportable nonexportable asset, parent, exportable grandparent returns 0");

# switch: exportable parent, nonexportable grandparent. still 0.
$gettingStarted->update({ isExportable => 1 });
$home->update({ isExportable => 0 });
$isExportable = $grandChild->exportCheckExportable;
is($isExportable, 0, "exportCheckExportable nonexportable asset, grandparent, exportable parent returns 0");

# none of asset, parent, grandparent are exportable. still 0.
$home->update({ isExportable => 0 });
$gettingStarted->update({ isExportable => 0 });
$isExportable = $grandChild->exportCheckExportable;
is($isExportable, 0, "exportCheckExportable nonexportable asset, grandparent, parent returns 0");

# finally, make everything exportable. make sure each one returns 1.
$home->update({ isExportable => 1 });
$gettingStarted->update({ isExportable => 1 });
$grandChild->update({ isExportable => 1 });

$isExportable = $home->exportCheckExportable;
is($isExportable, 1, "exportCheckExportable simple check without lineage for exportable asset returns 1");

$isExportable = $gettingStarted->exportCheckExportable;
is($isExportable, 1, "exportCheckExportable exportable asset, parent returns 1");

$isExportable = $grandChild->exportCheckExportable;
is($isExportable, 1, "exportCheckExportable exportable asset, parent, grandparent returns 1");

#----------------------------------------------------------------------------
# exportGetUrlAsPath()

# store the exportPath for future reference
my $exportPath = $config->get('exportPath');

my $litmus;
# start with something simple: export the root URL.
my $homeAsPath = $home->exportGetUrlAsPath('index.html');
$litmus = Path::Class::File->new($exportPath, $home->getUrl, 'index.html');
isa_ok($homeAsPath, 'Path::Class::File', 'exportGetUrlAsPath returns a Path::Class::File object');
is($homeAsPath->absolute($exportPath)->stringify, $litmus->absolute($exportPath)->stringify, "exportGetUrlAsPath works for root directory");

# make sure that 'index.html' is the default file name if none given.
$homeAsPath = $home->exportGetUrlAsPath();
$litmus = Path::Class::File->new($exportPath, $home->getUrl, 'index.html');
isa_ok($homeAsPath, 'Path::Class::File', 'exportGetUrlAsPath without index file returns a Path::Class::File object');
is($homeAsPath->absolute($exportPath)->stringify, $litmus->absolute($exportPath)->stringify, "exportGetUrlAsPath without index file works for root directory");

# let's go down a level. add a directory.
my $gsAsPath = $gettingStarted->exportGetUrlAsPath('index.html');
$litmus = Path::Class::File->new($exportPath, $gettingStarted->getUrl, 'index.html');
isa_ok($gsAsPath, 'Path::Class::File', 'exportGetUrlAsPath for getting_started returns a Path::Class::File object');
is($gsAsPath->absolute($exportPath)->stringify, $litmus->absolute($exportPath)->stringify, "exportGetUrlAsPath for getting_started works for root directory");

# ensure 'index.html' works for a single directory.
$gsAsPath = $gettingStarted->exportGetUrlAsPath();
isa_ok($gsAsPath, 'Path::Class::File', 'exportGetUrlAsPath for getting_started without index file returns a Path::Class::File object');
is($gsAsPath->absolute($exportPath)->stringify, $litmus->absolute($exportPath)->stringify, "exportGetUrlAsPath for getting_started without index file works for root directory");

# down another level.
my $gcAsPath = $grandChild->exportGetUrlAsPath('index.html');
$litmus = Path::Class::File->new($exportPath, $grandChild->getUrl, 'index.html');
isa_ok($gcAsPath, 'Path::Class::File', 'exportGetUrlAsPath for grandchild returns a Path::Class::File object');
is($gcAsPath->absolute($exportPath)->stringify, $litmus->absolute($exportPath)->stringify, "exportGetUrlAsPath for grandchild works for root directory");

# without index.html
my $gcAsPath = $grandChild->exportGetUrlAsPath();
$litmus = Path::Class::File->new($exportPath, $grandChild->getUrl, 'index.html');
isa_ok($gcAsPath, 'Path::Class::File', 'exportGetUrlAsPath for grandchild without index file returns a Path::Class::File object');
is($gcAsPath->absolute($exportPath)->stringify, $litmus->absolute($exportPath)->stringify, "exportGetUrlAsPath for grandchild without index file works for root directory");

# now let's get tricky and test different file extensions
my $storage = WebGUI::Storage->create($session);
my $filename = 'somePerlFile_pl.txt';
$storage->addFileFromScalar($filename, $filename);
$session->user({userId=>3});
my $versionTag = WebGUI::VersionTag->getWorking($session);
$versionTag->set({name=>"Asset Export Test"});
my $properties = {
    #     '1234567890123456789012'
    id          => 'ExportTest000000000001',
    title       => 'Export Test',
    className   => 'WebGUI::Asset::File',
    url         => 'export-test.pl',
};
my $defaultAsset = WebGUI::Asset->getDefault($session);
my $asset = $defaultAsset->addChild($properties, $properties->{id});
$asset->update({
        storageId => $storage->getId,
        filename => $filename,
});

my $fileAsPath = $asset->exportGetUrlAsPath('index.html');

# .pl files are recognised by apache, so are passed through as-is
$litmus = Path::Class::File->new($exportPath, $asset->getUrl);
isa_ok($fileAsPath, 'Path::Class::File', 'exportGetUrlAsPath for perl file returns a Path::Class::File object');
is($fileAsPath->absolute($exportPath)->stringify, $litmus->absolute($exportPath)->stringify, 'exportGetUrlAsPath for perl file works');

# test a different extension, the .foobar extension
$storage = WebGUI::Storage->create($session);
$filename = 'someFoobarFile.foobar';
$storage->addFileFromScalar($filename, $filename);
$properties = {
    id          => 'ExportTest000000000002',
    title       => 'Export Test',
    className   => 'WebGUI::Asset::File',
    url         => 'export-test.foobar',
};
$asset = $defaultAsset->addChild($properties, $properties->{id});
$asset->update({
        storageId   => $storage->getId,
        filename    => $filename,
});

$fileAsPath = $asset->exportGetUrlAsPath('index.html');
# not recognised by apache, so it'll add an index.html, make sure it does so
$litmus = Path::Class::File->new($exportPath, $asset->getUrl, 'index.html');
isa_ok($fileAsPath, 'Path::Class::File', 'exportGetUrlAsPath for plain file returns a Path::Class::File object');
is($fileAsPath->absolute($exportPath)->stringify, $litmus->absolute($exportPath)->stringify, 'exportGetUrlAsPath for plain file works');

#----------------------------------------------------------------------------
# exportWriteFile()

# we'll be writing real on-disk files and directories for these tests. do our
# level best at cleaning up after ourselves. this is taken care of in the END
# block via rmtree().
# ideally, exportCheckPath will have been called before exportWriteFile(), but
# we can't be certain of that. this means that we may not have permission to
# write to the exportPath, or the exportPath may not even exist. there's also a
# race condition that exists between the time exportCheckPath() ran and the
# time exportWriteFile() attempts to write files to disk. it's pathological,
# yes, but I'm really not interested in tracking down the kinds of bugs that
# these race conditions can create. so exportWriteFile() will check for the
# actual ability to make all of the paths it requires and for the ability to
# write the files it needs.
# so, let's get started with a bad export path. set it to something that
# shouldn't exist first. this should try to create it. rather than testing two
# parts of the code (the nonexistent directory check and the creation success
# check) at once, let's make it something that we *can* create. probably the
# best way to generate something that we can guarantee doesn't exist is to use
# a GUID.

# we need to be tricky here and call code in wG proper which calls www_ methods
# even though we don't have access to modperl. the following hack lets us do
# that.
$session->http->setNoHeader(1);

$session->user( { userId => 1 } );
my $content;
my $guid = $session->id->generate;
my $guidPath = Path::Class::Dir->new($config->get('uploadsPath'), 'temp', $guid);
$config->set('exportPath', $guidPath->absolute->stringify);
eval { $home->exportWriteFile() };
is($@, '', "exportWriteFile works when creating exportPath");

# ensure that the file was actually written
ok(-e $home->exportGetUrlAsPath->absolute->stringify, "exportWriteFile actually writes the file when creating exportPath");

# now make sure that it contains the correct content
eval { $content = WebGUI::Test->getPage($home, 'exportHtml_view', { user => WebGUI::User->new($session, 1) } ) };
is(scalar $home->exportGetUrlAsPath->absolute->slurp, $content, "exportWriteFile puts the correct contents in exported home");


# now that we know that creating the export directory works, let's make sure
# that creating it, when we have no permission to do so, throws an exception.

# first, set the exportPath to a *sub*directory of $guid to ensure that it
# doesn't already exist, and then deny ourselves permissions to it.
my $unwritablePath = Path::Class::Dir->new($config->get('uploadsPath'), 'temp', $guid, $guid);
chmod 0000, $guidPath->stringify;
$config->set('exportPath', $unwritablePath->absolute->stringify);

$session->http->setNoHeader(1);
SKIP: {
    skip 'Root will cause this test to fail since it does not obey file permissions', 2
        if $< == 0;
    eval { $home->exportWriteFile() };
    $e = Exception::Class->caught();
    isa_ok($e, 'WebGUI::Error', "exportWriteFile throws if it can't create the export path");
    cmp_deeply(
        $e,
        methods(
            error       => "can't create exportPath $unwritablePath",
        ),
        "exportWriteFile throws if it can't create the export path"
    );
}

# the exception was thrown, but make sure that the file also wasn't written
# can't call exportGetUrlAsPath on $home right now, since the path is
# inaccessible and exportGetUrlAsPath calls exportCheckPath which throws an
# exception. therefore, specify this single specific case specifically for the
# sake of the test.
ok(!-e Path::Class::File->new($unwritablePath, 'home', 'index.html')->absolute->stringify, "exportWriteFile does not write the file when it can't create the exportPath");

# let's go a level deeper
# but reset the exportPath first
$config->set('exportPath', $guidPath->absolute->stringify);

# and clean up the temp directory
chmod 0755, $guidPath->stringify;
$unwritablePath->remove;

$session->http->setNoHeader(1);
eval { $gettingStarted->exportWriteFile() };
is($@, '', "exportWriteFile works for getting_started");

# ensure that the file was actually written
ok(-e $gettingStarted->exportGetUrlAsPath->absolute->stringify, "exportWriteFile actually writes the getting_started file");

# verify it has the correct contents
eval { $content = WebGUI::Test->getPage($gettingStarted, 'exportHtml_view') };
is(scalar $gettingStarted->exportGetUrlAsPath->absolute->slurp, $content, "exportWriteFile puts the correct contents in exported getting_started");

# and one more level. remove the export path to ensure directory creation keeps
# working.
$guidPath->rmtree;

$session->http->setNoHeader(1);
$session->user( { userId => 1 } );
eval { $grandChild->exportWriteFile() };
is($@, '', "exportWriteFile works for grandchild");

# ensure that the file was written
ok(-e $grandChild->exportGetUrlAsPath->absolute->stringify, "exportWriteFile actually writes the grandchild file");

# finally, check its contents
eval { $content = WebGUI::Test->getPage($grandChild, 'exportHtml_view', { user => WebGUI::User->new($session, 1) }) };
is(scalar $grandChild->exportGetUrlAsPath->absolute->slurp, $content, "exportWriteFile puts correct content in exported grandchild");

# test different extensions
$guidPath->rmtree;
$asset = WebGUI::Asset->new($session, 'ExportTest000000000001');
$session->http->setNoHeader(1);
eval { $asset->exportWriteFile() };
is($@, '', 'exportWriteFile for perl file works');

ok(-e $asset->exportGetUrlAsPath->absolute->stringify, "exportWriteFile actually writes the perl file");

eval { $content = WebGUI::Test->getPage($asset, 'exportHtml_view') };
is(scalar $asset->exportGetUrlAsPath->absolute->slurp, $content, "exportWriteFile puts correct content in exported perl file");

$guidPath->rmtree;
$asset = WebGUI::Asset->new($session, 'ExportTest000000000002');
eval { $asset->exportWriteFile() };
is($@, '', 'exportWriteFile for plain file works');

ok(-e $asset->exportGetUrlAsPath->absolute->stringify, "exportWriteFile actuall writes the plain file");

eval { $content = WebGUI::Test->getPage($asset, 'exportHtml_view') };
is(scalar $asset->exportGetUrlAsPath->absolute->slurp, $content, "exportWriteFile puts correct content in exported plain file");

$guidPath->rmtree;

# next, make sure an exception is thrown if the user we're exporting as doesn't
# have permission to view the page that we want to export. by default, there's
# nothing actually in a stock WebGUI installation that any particular user
# isn't allowed to see. this means that we'll need to temporarily change the
# permissions on something.
$home->update( { groupIdView => 3 } ); # admins
$session->http->setNoHeader(1);
eval { $home->exportWriteFile() }; 
$e = Exception::Class->caught();
isa_ok($e, 'WebGUI::Error', "exportWriteFile throws when user can't view asset");
cmp_deeply(
    $e,
    methods(
        error       => "user can't view asset at " . $home->getUrl . " to export it",
    ),
    "exportWriteFile throws when user can't view asset"
);

# now that we're sure that it throws the correct exception, make sure there's
# no directory or file written
ok(!-e $home->exportGetUrlAsPath->absolute->stringify, "exportWriteFile doesn't write file when user can't view asset");
ok(!-e $home->exportGetUrlAsPath->absolute->parent, "exportWriteFile doesn't write directory when user can't view asset");

# undo our viewing changes
$home->update( { groupIdView => 7 } ); # everyone
$guidPath->rmtree;

#----------------------------------------------------------------------------
# exportSymlinkExtrasUploads()

# another class method. need to make sure it knows to check its first parameter
# for whether it's actually a WebGUI::Session. we don't need to fiddle with
# different paths or the permissions on them because if those paths are broken,
# other parts of the site will be utterly b0rked.

# ensure it checks whether its first argument is a session object

eval { WebGUI::Asset->exportSymlinkExtrasUploads };
$e = Exception::Class->caught;
isa_ok($e, 'WebGUI::Error::InvalidObject', 'exportSymlinkExtrasUploads without session object throws');
cmp_deeply(
    $e,
    methods(
        error       => 'first param to exportSymlinkExtrasUploads must be a WebGUI::Session',
    ),
    'exportSymlinkExtrasUploads without session object throws',
);

# call it with something that isn't a session
eval { WebGUI::Asset->exportSymlinkExtrasUploads('srsly? no wai!') };
$e = Exception::Class->caught;
isa_ok($e, 'WebGUI::Error::InvalidObject', 'exportSymlinkExtrasUploads called with memetic parameter throws');
cmp_deeply(
    $e,
    methods(
        error       => 'first param to exportSymlinkExtrasUploads must be a WebGUI::Session',
    ),
    'exportSymlinkExtrasUploads called with memetic parameter throws',
);


# now test that it works as it should, when it should
$exportPath             = $config->get('exportPath');
my $extrasPath          = $config->get('extrasPath');
my $extrasUrl           = $config->get('extrasURL');
my $uploadsPath         = $config->get('uploadsPath');
my $uploadsUrl          = $config->get('uploadsURL');

eval { WebGUI::Asset->exportSymlinkExtrasUploads($session) };

# make sure it doesn't throw any exceptions
is($@, '', 'exportSymlinkExtrasUploads works when it should');
my $extrasSymlink       = Path::Class::File->new($exportPath, $extrasUrl);
my $uploadsSymlink      = Path::Class::File->new($exportPath, $uploadsUrl);
ok(-e $extrasSymlink->absolute->stringify, "exportSymlinkExtrasUploads writes extras symlink");
is($extrasPath, readlink $extrasSymlink->absolute->stringify, "exportSymlinkExtrasUploads extras symlink points to right place");
ok(-e $uploadsSymlink->absolute->stringify, "exportSymlinkExtrasUploads writes uploads symlink");
is($uploadsPath, readlink $uploadsSymlink->absolute->stringify, "exportSymlinkExtrasUploads uploads symlink points to right place");

#----------------------------------------------------------------------------
# exportSymlinkRoot

# This class method functions almost exactly the same as
# exportSymlinkExtrasUploads except that it puts a symlink in a diferent place.
# test that it verifies its parameter is a session object and that it does what
# it's supposed to do.

eval { WebGUI::Asset->exportSymlinkRoot };
$e = Exception::Class->caught;
isa_ok($e, 'WebGUI::Error::InvalidObject', 'exportSymlinkRoot without session object throws');
cmp_deeply($e,
    methods(
        error       => 'first param to exportSymlinkRoot must be a WebGUI::Session'
    ),
    'exportSymlinkRoot without session object throws',
);

# okay, so calling it without any parameters breaks. let's call it with
# something nonsensical
eval { WebGUI::Asset->exportSymlinkRoot('srsly! wai!') };
$e = Exception::Class->caught;
isa_ok($e, 'WebGUI::Error::InvalidObject', 'exportSymlinkRoot called with memetic parameter throws');
cmp_deeply($e,
    methods(
        error       => 'first param to exportSymlinkRoot must be a WebGUI::Session'
    ),
    'exportSymlinkRoot called with memetic parameter throws',
);

# we need to make sure the code validates other parameters as well
eval { WebGUI::Asset->exportSymlinkRoot($session) };
$e = Exception::Class->caught;
isa_ok($e, 'WebGUI::Error::InvalidParam', 'exportSymlinkRoot called without a default asset throws');
cmp_deeply(
    $e,
    methods(
        error       => 'second param to exportSymlinkRoot must be the default asset',
        param       => undef,
    ),
    'exportSymlinkRoot called without a default asset throws',
);

# give it something not a default asset
eval { WebGUI::Asset->exportSymlinkRoot($session, "wai. can't be!") };
$e = Exception::Class->caught;
isa_ok($e, 'WebGUI::Error::InvalidParam', 'exportSymlinkRoot called with memetic default asset throws');
cmp_deeply(
    $e,
    methods(
        error       => 'second param to exportSymlinkRoot must be the default asset',
        param       => "wai. can't be!",
    ),
    'exportSymlinkRoot called with memetic default asset throws',
);

# it breaks when it's supposed to, so let's make sure it works when it's
# supposed to. first, leave out the index parameter to ensure it sets up the
# default correctly.
$home->exportWriteFile;
my $symlinkedRoot   = Path::Class::File->new($exportPath, 'index.html');
my $homePath        = $home->exportGetUrlAsPath;
eval { WebGUI::Asset->exportSymlinkRoot($session, $home, '', 1) };
is($@, '', 'exportSymlinkRoot works when it should');
ok(-e $symlinkedRoot->stringify, 'exportSymlinkRoot sets up link correctly and supplies default index');
is($homePath, readlink $symlinkedRoot->stringify, 'exportSymlinkRoot sets up link correctly and supplies default index');
unlink $symlinkedRoot->stringify;


# give it an index and ensure it works
eval { WebGUI::Asset->exportSymlinkRoot($session, $home, 'index.html', 1) };
is($@, '', 'exportSymlinkRoot works when it should');
ok(-e $symlinkedRoot->stringify, 'exportSymlinkRoot sets up link correctly and supplies default index');
is($homePath, readlink $symlinkedRoot->stringify, 'exportSymlinkRoot sets up link correctly and supplies default index');
unlink $symlinkedRoot->stringify;


#----------------------------------------------------------------------------
# exportGetDescendants()

# clear these out now so that they don't interfere with the lineage tests
$asset = WebGUI::Asset->new($session, 'ExportTest000000000001');
$asset->purge;
$asset = WebGUI::Asset->new($session, 'ExportTest000000000002');
$asset->purge;

$session->user( { userId => 1 } );
my $descendants;
# next, make sure that we get the right list of assets to export.
my $homeDescendants = $home->getLineage( ['self', 'descendants'], {
        endingLineageLength => $home->getLineageLength + 99,
        orderByClause       => 'assetData.url DESC',
    }
);
$descendants = $home->exportGetDescendants( WebGUI::User->new($session, 1), 99 );

cmp_deeply($descendants, $homeDescendants, "exportGetDescendants returns correct data for home");

my $gsDescendants = $gettingStarted->getLineage( ['self', 'descendants'], {
        endingLineageLength => $gettingStarted->getLineageLength + 99,
        orderByClause       => 'assetData.url DESC',
    }
);
$descendants = $gettingStarted->exportGetDescendants( WebGUI::User->new($session, 1), 99 );

cmp_deeply($descendants, $gsDescendants, "exportGetDescendants returns correct data for getting-started");

my $gcDescendants = $grandChild->getLineage( ['self', 'descendants'], {
        endingLineageLength => $grandChild->getLineageLength + 99,
        orderByClause       => 'assetData.url DESC',
    }
);
$descendants = $grandChild->exportGetDescendants( WebGUI::User->new($session, 1), 99 );

cmp_deeply($descendants, $gcDescendants, "exportGetDescendants returns correct data for getting-started");

# finally, ensure that calling exportGetDescendants without a userID throws an exception.

eval { $home->exportGetDescendants };

$e = Exception::Class->caught;
isa_ok($e, 'WebGUI::Error::InvalidObject', 'exportGetDescendants called without a user object throws');
cmp_deeply(
    $e,
    methods(
        expected    => 'WebGUI::User',
        got         => '',
        error       => 'Need a WebGUI::User object',
        param       => undef,
    ),
    "exportGetDescendants called without a user object throws",
);

# make sure calling exportGetDescendants without a depth throws an exception.

eval { $home->exportGetDescendants( WebGUI::User->new($session, 1) ) };
$e = Exception::Class->caught;
isa_ok($e, 'WebGUI::Error::InvalidParam', 'exportGetDescendants called without a depth throws');
cmp_deeply(
    $e,
    methods(
        error       => 'Need a depth',
        param       => undef,
    ),
    "exportGetDescendants called without a depth throws",
);

$session->user( { userId => 3 } );

#----------------------------------------------------------------------------
# exportAsHtml

# the big one. exportAsHtml is the central logic hub for all of the methods
# tested above. we don't need to test that the other methods work; that's what
# the other 70 tests above do. what we need to do is ensure that exportAsHtml:
#   * processes its arguments correctly
#   * calls the right methods in the right order
#   * handles any exceptions
#   * produces correct output
#   * fails if it needs to fail
# in other words, we need to test that the ultimate results of calling
# exportAsHtml are what they should be, given the inputs we provide.
my (@createdFiles, @shouldExist, $success, $message);
my $exportPath = Path::Class::Dir->new($session->config->get('exportPath'));

# first things first. let's make sure the code checks for the proper arguments.
# quiet is optional, so don't test that. userId is a bit smart and will take
# either a numeric userId or a real WebGUI::User object. everything else has a
# default. exportAsHtml is supposed to catch exceptions, not throw them, so
# we'll be testing the return values rather than for an exception.

($success, $message) = $home->exportAsHtml;
is($success, 0, "exportAsHtml returns 0 when not given a userId");
is($message, "need a userId parameter", "exportAsHtml returns correct message when not given a userId");

# omitting the userId works, so let's give it a bogus userId
($success, $message) = $home->exportAsHtml( { userId => '<rizen> perlDreamer is a 500 lb test mandating gorilla' } );
is($success, 0, "exportAsHtml returns 0 when given a bogus (but nonetheless funny) userId");
is($message, "'<rizen> perlDreamer is a 500 lb test mandating gorilla' is not a valid userId", "exportAsHtml returns correct message when given a bogus (but nonetheless funny) userId");

# checking an autogenerated userId
my $randomUser = WebGUI::User->new($session, 'new');
($success, $message) = $home->exportAsHtml( { userId => $randomUser->userId, depth => 99} );
is($success, 1, "exportAsHtml returns 1 when given a valid userId");
$randomUser->delete;
undef $randomUser;

# checking userId works, so check extrasUploadAction next.
($success, $message) = $home->exportAsHtml( { userId => 3, depth => 99, extrasUploadAction => 'o hai' } );
is($success, 0, "exportAsHtml returns 0 when given bogus, memetic extrasUploadAction parameter");
is($message, "'o hai' is not a valid extrasUploadAction", "exportAsHtml returns 0 when given bogus, memetic extrasUploadAction parameter");

# rootUrlAction
($success, $message) = $home->exportAsHtml( { userId => 3, depth => 99, rootUrlAction => 'NO U' } );
is($success, 0, "exportAsHtml returns 0 when given bogus, memetic rootUrlAction parameter");
is($message, "'NO U' is not a valid rootUrlAction", "exportAsHtml returns correct message when given bogus, memetic extrasUploadAction parameter");

# finally, depth
($success, $message) = $home->exportAsHtml( { userId => 3 } );
is($success, 0, "exportAsHtml returns 0 when not given depth");
is($message, "need a depth", "exportAsHtml returns correct message when not given a depth");

($success, $message) = $home->exportAsHtml( { userId => 3, depth => 'orly? yarly!' } );
is($success, 0, "exportAsHtml returns 0 when given bogus, memetic depth");
is($message, "orly? yarly! is not a valid depth", "exportAsHtml returns correct message when given bogus, memetic depth");

# next, let's make sure some simple exports work. export 'home', but clean up
# the exportPath first to make sure there are no residuals from the tests
# above.
$exportPath->rmtree;
($success, $message) = $home->exportAsHtml( { userId => 3, depth => 99, quiet => 1 } );

# list of files that should exist. obtained by running previous known working
# export function on a full stock asset tree
@createdFiles = (
    [ qw/ getting_started getting-started          index.html /],
    [ qw/ getting_started getting-started-part2    index.html /],
    [ qw/ getting_started                          index.html /],
    [ qw/ home            ad                       index.html /],
    [ qw/ home            ad2                      index.html /],
    [ qw/ home                                     index.html /],
    [ qw/ home            key-benefits             index.html /],
    [ qw/ home            welcome                  index.html /],
    [ qw/ site_map                                 index.html /],
    [ qw/ site_map        site_map                 index.html /],
    [ qw/ tell_a_friend                            index.html /],
    [ qw/ tell_a_friend   tell_a_friend            index.html /],
    [ qw/ the_latest_news                          index.html /],
    [ qw/ the_latest_news the_latest_news          index.html /],
    [ qw/ yns             docs                     index.html /],
    [ qw/ yns             experts                  index.html /],
    [ qw/ yns             features                 index.html /],
    [ qw/ yns             hosting                  index.html /],
    [ qw/ yns             promotion                index.html /],
    [ qw/ yns             style                    index.html /],
    [ qw/ yns             support                  index.html /],
    [ qw/ yns             translated               index.html /],
    [ qw/ your_next_step                           index.html /],
    [ qw/ documentation                           index.html /],
    [ qw/ documentation  commercial-documentation index.html /],
    [ qw/ documentation  free-documentation       index.html /],
);

my $numberCreatedAll = scalar @createdFiles;

# turn them into Path::Class::File objects
my @shouldExist = map { Path::Class::File->new($exportPath, @{$_})->absolute->stringify } @createdFiles;

# ensure that the files that should exist do exist
my @doExist;
$exportPath->recurse( callback => sub { my $o = shift; $o->is_dir ? return : push @doExist, $o->absolute->stringify } );
cmp_bag(\@shouldExist, \@doExist, "exportAsHtml on home writes correct files");
is($success, 1, "exportAsHtml on home returns true");
like($message, qr/Exported $numberCreatedAll pages/, "exportAsHtml on home returns correct message");

$exportPath->rmtree;
@doExist = ();

# previous tests ensure that the contents of the exported files are right. so
# let's go a level deeper and ensure that the right files are present.
($success, $message) = $gettingStarted->exportAsHtml( { userId => 3, depth => 99, quiet => 1 } );
@createdFiles = (
    [ qw/ getting_started getting-started index.html /],
    [ qw/ getting_started getting-started-part2 index.html /],
    [ qw/ getting_started index.html /],
    [ qw/ home ad2 index.html /], # I have no idea why but ad2 is a descendant of getting-started
);
@shouldExist = map { Path::Class::File->new($exportPath, @{$_})->absolute->stringify } @createdFiles;

$exportPath->recurse( callback => sub { my $o = shift; $o->is_dir ? return : push @doExist, $o->absolute->stringify } );
cmp_deeply(sort @shouldExist, sort @doExist, "exportAsHtml on getting-started writes correct files");
is($success, 1, "exportAsHtml on getting-started returns true");
like($message, qr/Exported 4 pages/, "exportAsHtml on getting-started returns correct message");

$exportPath->rmtree;
@doExist = ();

# test the grandchild.
($success, $message) = $grandChild->exportAsHtml( { userId => 3, depth => 99, quiet => 1 } );
@createdFiles = (
    [ qw/ getting_started getting-started index.html /],
);

@shouldExist = map { Path::Class::File->new($exportPath, @{$_})->absolute->stringify } @createdFiles;

$exportPath->recurse( callback => sub { my $o = shift; $o->is_dir ? return : push @doExist, $o->absolute->stringify } );
cmp_deeply(sort @shouldExist, sort @doExist, "exportAsHtml on grandchild writes correct files");
is($success, 1, "exportAsHtml on grandchild returns true");
like($message, qr/Exported 1 pages/, "exportAsHtml on grandchild returns correct message");

$exportPath->rmtree;
@doExist = ();

# fiddle with the isExportable setting and make sure appropriate files are
# written 
$home->update({ isExportable => 0 });
($success, $message) = $home->exportAsHtml( { userId => 3, depth => 99, quiet => 1 } );

@shouldExist = ();
is(@shouldExist, @doExist, "exportAsHtml on nonexportable home doesn't write anything");
is($success, 1, "exportAsHtml on nonexportable home returns true (but doesn't do anything)");
like($message, qr/Exported 0 pages/, "exportAsHtml on nonexportable home returns correct message");

# restore the original setting
$home->update({ isExportable => 1 });

# go a level deeper

# shouldn't be necessary if the tests pass, but be nice and clean up after ourselves
$exportPath->rmtree; 

@doExist = ();
$gettingStarted->update({ isExportable => 0 });

($success, $message) = $home->exportAsHtml( { userId => 3, depth => 99, quiet => 1 } );

# since getting-started isn't exportable, it shouldn't be written. remove it
# and its descendants from the list.
@createdFiles = (
    [ qw/ home ad index.html /],
    #[ qw/ home ad2 index.html /], # I have no idea why but ad2 is a descendant of getting-started
    [ qw/ home index.html /],
    [ qw/ home key-benefits index.html /],
    [ qw/ home welcome index.html /],
    [ qw/ site_map index.html /],
    [ qw/ site_map site_map index.html /],
    [ qw/ tell_a_friend index.html /],
    [ qw/ tell_a_friend tell_a_friend index.html /],
    [ qw/ the_latest_news index.html /],
    [ qw/ the_latest_news the_latest_news index.html /],
    [ qw/ yns docs index.html /],
    [ qw/ yns experts index.html /],
    [ qw/ yns features index.html /],
    [ qw/ yns hosting index.html /],
    [ qw/ yns promotion index.html /],
    [ qw/ yns style index.html /],
    [ qw/ yns support index.html /],
    [ qw/ yns translated index.html /],
    [ qw/ your_next_step index.html /],
    [ qw/ documentation                           index.html /],
    [ qw/ documentation  commercial-documentation index.html /],
    [ qw/ documentation  free-documentation       index.html /],
);
my $numberCreated = scalar @createdFiles;
@shouldExist = map { Path::Class::File->new($exportPath, @{$_})->absolute->stringify } @createdFiles;

$exportPath->recurse( callback => sub { my $o = shift; $o->is_dir ? return : push @doExist, $o->absolute->stringify } );
cmp_bag(\@shouldExist, \@doExist, "exportAsHtml on home with non-exportable getting-started writes correct files");
is($success, 1, "exportAsHtml on home with non-exportable getting-started returns true");
like($message, qr/Exported $numberCreated pages/, "exportAsHtml on home with non-exportable getting-started returns correct message");

# restore the original setting
$gettingStarted->update({ isExportable => 1 });

$exportPath->rmtree;
@doExist = ();

# now that we're sure that it works when everything is set up properly, let's
# test the code under inclement circumstances. let's cover each method that
# exportAsHtml calls in turn. we'll make sure it catches each exception that we
# can generate here. exceptions shouldn't propagate to the www_ methods. they
# should be caught before that point and a message returned to the user. the
# best way to do these is to mimic the order that they're tested above. we
# can't test the invalid argument exceptions, though, because the environment
# for those tests is the actual code of the exportAsHtml method. however,
# everything that's external to the code of the method itself we can test, like
# an unset exportPath. we'll test a couple of things. note that these
# exceptions should be *caught* by exportAsHtml, so the code needs to live.
# also, we need to test that appropriate status messages based on those
# exceptions are returned to the calling method. given the above, we'll test
# the following situations and verify that the following things occur properly:
#  checkExportPath:
#   1. lack of defined exportPath
#   2. inaccessible exportPath
#   3. exportPath is a file, not a directory
#   4. can't create path for whatever reason
#  exportCheckExportable:
#   doesn't throw exceptions
#  exportWriteFile:
#   1. user can't view asset
#  exportGetDescendants:
#   doesn't throw exceptions we can test (they're all method usage-related)

# let's start with an invalid exportPath
$config->delete('exportPath');

# undefined exportPath
eval { ($success, $message) = $home->exportAsHtml( { userId => 3, depth => 99 } ) };
is($@,       '', "exportAsHtml catches undefined exportPath exception");
is($success, 0,  "exportAsHtml returns 0 for undefined exportPath");
is($message, 'exportPath must be defined and not ""', "exportAsHtml returns correct message for undefined exportPath");

SKIP: {
    skip 'Root will cause this test to fail since it does not obey file permissions', 3
        if $< == 0;

    # inaccessible exportPath
    chmod 0000, $tempDirectory; 
    $config->set('exportPath', $inaccessibleDirectory->stringify); 

    eval { ($success, $message) = $home->exportAsHtml( { userId => 3, depth => 99 } ) };
    is($@,       '', "exportAsHtml catches inaccessible exportPath ");
    is($success, 0,  "exportAsHtml returns 0 for inaccessible exportPath");
    is($message, "can't access " . $inaccessibleDirectory->stringify, "exportAsHtml returns correct message for inaccessible exportPath");
}

# exportPath is a file, not a directory
$config->set('exportPath', $exportPathFile);

eval { ($success, $message) = $home->exportAsHtml( { userId => 3, depth => 99 } ) };
is($@,       '', "exportAsHtml catches exportPath is file exception");
is($success, 0,  "exportAsHtml returns 0 if exportPath is a file");
is($message, "$exportPathFile isn't a directory", "exportAsHtml returns correct message if exportPath is a file");

$config->set('exportPath', $inaccessibleDirectory->stringify);
SKIP: {
    skip 'Root will cause this test to fail since it does not obey file permissions', 3
        if $< == 0;

    # can't create export path
    chmod 0000, $tempDirectory;

    eval { ($success, $message) = $home->exportAsHtml( { userId => 3, depth => 99 } ) };
    is($@,       '',                                               "exportAsHtml catches uncreatable exportPath exception");
    is($success, 0,                                                "exportAsHtml returns 0 for uncreatable exportPath");
    is($message, "can't create exportPath $inaccessibleDirectory", "exportAsHtml returns correct message for uncreatable exportPath");
}

# user can't view asset
$home->update( { groupIdView => 3 } );
$session->http->setNoHeader(1);

chmod 0755, $tempDirectory;
eval { ($success, $message) = $home->exportAsHtml( { userId => 1, depth => 99 } ) };
is($@, '', "exportAsHtml catches unviewable asset exception");
is($success, 0, "exportAsHtml returns 0 for unviewable asset");
is($message, "can't view asset at URL /home", "exportAsHtml returns correct message for unviewable asset");

# fix viewing the asset
$home->update( { groupIdView => 7 } );

# the "can't write file" exceptions for exportWriteFile are largely related to
# the exportPath being broken somehow. That's already been tested. next, let's
# make sure symlinking works. start with extrasUploadAction. no use checking
# for valid paths and URLs for these values in the config file. the site would
# be horridly, totally broken if they were incorrect. assume that they're
# valid.
$config->set('exportPath', $tempDirectory);
$exportPath         = Path::Class::Dir->new($tempDirectory);
$extrasPath         = $config->get('extrasPath');
$extrasUrl          = $config->get('extrasURL');
$uploadsPath        = $config->get('uploadsPath');
$uploadsUrl         = $config->get('uploadsURL');

$exportPath->rmtree;

($success, $message)    = $home->exportAsHtml( { userId => 3, depth => 99, extrasUploadAction => 'symlink', quiet => 1 } );

is($success,   1,                                    "exportAsHtml when linking extras and uploads returns true");
like($message, qr/Exported $numberCreatedAll pages/, "exportAsHtml when linking extras and uploads returns correct message");

$extrasSymlink          = Path::Class::File->new($exportPath, $extrasUrl);
$uploadsSymlink         = Path::Class::File->new($exportPath, $uploadsUrl);

ok(-e $extrasSymlink->absolute->stringify,                    "exportAsHtml writes extras symlink");
is($extrasPath, readlink $extrasSymlink->absolute->stringify, "exportAsHtml extras symlink points to right place");

ok(-e $uploadsSymlink->absolute->stringify,                     "exportAsHtml writes uploads symlink");
is($uploadsPath, readlink $uploadsSymlink->absolute->stringify, "exportAsHtml uploads symlink points to right place");

# next, make sure the root URL symlinking works.
($success, $message)    = $home->exportAsHtml( { userId => 3, depth => 99, rootUrlAction => 'symlink', quiet => 1 } );
my $rootUrlSymlink      = Path::Class::File->new($exportPath, 'index.html');
is($success, 1, 'exportAsHtml when linking root URL returns true');
like($message, qr/Exported $numberCreatedAll pages/, "exportAsHtml when linking root URL returns correct message");
ok(-e $rootUrlSymlink->absolute->stringify, "exportAsHtml writes root URL symlink");
is($home->exportGetUrlAsPath->absolute->stringify, readlink $rootUrlSymlink->absolute->stringify, "exportAsHtml root URL symlink points to right place");


#----------------------------------------------------------------------------
# Cleanup
END {
    # remove $tempDirectory since it now exists in the filesystem
    rmtree($tempDirectory);

    # restore the original exportPath setting, now that we're done testing
    # exportCheckPath.
    $session->config->set('exportPath', $originalExportPath);

    # we created a couple of assets; roll them back so they don't stick around
    $versionTag->rollback();

    # make sure people can view /home
    $home->update( { groupIdView => 7 } ); # everyone

<<<<<<< HEAD
        # make sure people can view /home
        $home->update( { groupIdView => 7 } ); # everyone

        # delete test user
        if ($randomUser and ref $randomUser eq 'WebGUI::User') {
            $randomUser->delete;
        }


=======
    # delete test user
    if ($randomUser and ref $randomUser eq 'WebGUI::User') {
        $randomUser->delete;
>>>>>>> de25b438
    }
}<|MERGE_RESOLUTION|>--- conflicted
+++ resolved
@@ -41,17 +41,7 @@
 
 my $testRan = 1;
 
-<<<<<<< HEAD
-if ($originalExportPath) {
-    plan tests => 146;        # Increment this number for each test you create
-}
-else {
-    $testRan = 0;
-    plan skip_all => 'No exportPath in the config file';
-}
-=======
 plan tests => 146;        # Increment this number for each test you create
->>>>>>> de25b438
 
 #----------------------------------------------------------------------------
 # exportCheckPath()
@@ -1035,20 +1025,8 @@
     # make sure people can view /home
     $home->update( { groupIdView => 7 } ); # everyone
 
-<<<<<<< HEAD
-        # make sure people can view /home
-        $home->update( { groupIdView => 7 } ); # everyone
-
-        # delete test user
-        if ($randomUser and ref $randomUser eq 'WebGUI::User') {
-            $randomUser->delete;
-        }
-
-
-=======
     # delete test user
     if ($randomUser and ref $randomUser eq 'WebGUI::User') {
         $randomUser->delete;
->>>>>>> de25b438
     }
 }