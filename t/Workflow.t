--- conflicted
+++ resolved
@@ -16,11 +16,7 @@
 use WebGUI::Workflow;
 use WebGUI::Workflow::Cron;
 use WebGUI::Utility qw/isIn/;
-<<<<<<< HEAD
-use Test::More tests => 64; # increment this value for each test you create
-=======
 use Test::More tests => 67; # increment this value for each test you create
->>>>>>> de25b438
 use Test::Deep;
 
 my $session = WebGUI::Test->session;
@@ -52,11 +48,7 @@
 isa_ok(WebGUI::Workflow->getList($session), 'HASH', 'getList returns a hashref');
 
 ok(!isIn($wfId, keys %{WebGUI::Workflow->getList($session)}), 'workflow not in enabled list');
-<<<<<<< HEAD
-is(scalar keys %{WebGUI::Workflow->getList($session)}, 11, 'There are eleven default workflows in 7.5, of all types, shipped with WebGUI');
-=======
 is(scalar keys %{WebGUI::Workflow->getList($session)}, 10, 'There are ten default workflows, of all types, shipped with WebGUI');
->>>>>>> de25b438
 
 $wf->set({enabled => 1});
 ok($wf->get('enabled'), 'workflow is enabled');
@@ -66,8 +58,6 @@
 
 is(scalar keys %{WebGUI::Workflow->getList($session, 'WebGUI::User')}, 1, 'There is only 1 WebGUI::User based workflow that ships with WebGUI');
 
-<<<<<<< HEAD
-=======
 ##Throwing in another test here to test how enabled works.  It should be sticky
 
 $wf->set({enabled => 1});
@@ -76,7 +66,6 @@
 ok($wf->get('enabled'), 'Workflow is enabled after setting the description');
 $wf->set({enabled => 0});
 
->>>>>>> de25b438
 ##################################################
 #
 # Mode tests
@@ -97,13 +86,10 @@
 $wf->set({'isSingleton' => 1});
 is(join('', $wf->isSingleton, $wf->isSerial, $wf->isParallel), '100', 'Is checks after setting mode to singleton');
 
-<<<<<<< HEAD
-=======
 ##Checking sticky mode settings
 $wf->set({description => 'better stay singleton'});
 ok($wf->isSingleton, 'After setting description, workflow is still singleton');
 
->>>>>>> de25b438
 $wf->delete;
 ok(!defined WebGUI::Workflow->new($session, $wfId), 'deleted workflow cannot be retrieved');
 
