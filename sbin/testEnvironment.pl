#!/usr/bin/env perl

#-------------------------------------------------------------------
# WebGUI is Copyright 2001-2009 Plain Black Corporation.
#-------------------------------------------------------------------
# Please read the legal notices (docs/legal.txt) and the license
# (docs/license.txt) that came with this distribution before using
# this software.
#-------------------------------------------------------------------
# http://www.plainblack.com                     info@plainblack.com
#-------------------------------------------------------------------


our $webguiRoot;

BEGIN {
        $webguiRoot = "..";
        unshift (@INC, $webguiRoot."/lib");
}

use strict;
use CPAN;
use Getopt::Long;
use Pod::Usage;
use Cwd ();


my ($os, $prereq, $dbi, $dbDrivers, $simpleReport, $help);

GetOptions(
	'simpleReport'=>\$simpleReport,
	'help'=>\$help
);

pod2usage( verbose => 2 ) if $help;

print "\nWebGUI is checking your system environment:\n\n";

$prereq = 1;

printTest("Operating System");
printResult(getOs());

printTest("WebGUI Root");
printResult($webguiRoot);


###################################
# Checking Perl
###################################

printTest("Perl Interpreter");
if ($] >= 5.008) {
	printResult("OK");
} else {
	failAndExit("Please upgrade to 5.8 or later! Cannot continue without Perl 5.8 or higher.");
}

##Doing this as a global is not nice, but it works
my $missingModule = 0;

checkModule("LWP",                          5.80         );
checkModule("HTTP::Request",                1.40         );
checkModule("HTTP::Headers",                1.61         );
checkModule("Test::More",                   0.61,      1 );
checkModule("Test::MockObject",             1.02,      1 );
checkModule("Test::Deep",                   0.095,     1 );
checkModule("Pod::Coverage",                0.17,      2 );
checkModule("Text::Balanced",               1.95,      1 );
checkModule("Digest::MD5",                  2.20         );
checkModule("DBI",                          1.40         );
checkModule("DBD::mysql",                   3.0002       );
checkModule("HTML::Parser",                 3.36         );
checkModule("Archive::Tar",                 1.05         );
checkModule("Archive::Zip",                 1.16         );
checkModule("IO::Zlib",                     1.01         );
checkModule("Compress::Zlib",               1.34         );
checkModule("Net::SMTP",                    2.24         );
checkModule("MIME::Tools",                  5.419        );
checkModule("Net::POP3",                    2.28         );
checkModule("Tie::IxHash",                  1.21         );
checkModule("Tie::CPHash",                  1.001        );
checkModule("XML::Simple",                  2.09         );
checkModule("SOAP::Lite",                   0.60         );
checkModule("DateTime",                     0.2901       );
checkModule("Time::HiRes",                  1.38         );
checkModule("DateTime::Format::Strptime",   1.0601       );
checkModule("DateTime::Format::Mail",       0.2901       );
checkModule("Image::Magick",                "6.0",     2 );
checkModule("Log::Log4perl",                0.51         );
checkModule("Net::LDAP",                    0.25         );
checkModule("HTML::Highlight",              0.20         );
checkModule("HTML::TagFilter",              0.07         );
checkModule("HTML::Template",               2.9          );
checkModule("HTML::Template::Expr",         0.05,      2 );
checkModule("XML::FeedPP",                  0.37         );
checkModule("JSON",                         2.04         );
checkModule("Config::JSON",                 "1.1.2"      );
checkModule("Text::CSV_XS",                 "0.52"       );
checkModule("Net::Subnets",                 0.21         );
checkModule("Finance::Quote",               1.08         );
checkModule("POE",                          0.3202       );
checkModule("POE::Component::IKC::Server",  0.18         );
checkModule("POE::Component::Client::HTTP", 0.77         );
checkModule("Data::Structure::Util",        0.11         );
checkModule("Apache2::Request",             2.06         );
checkModule("URI::Escape",                  "3.28"       );
checkModule("POSIX"                                      );
checkModule("List::Util"                                 );
checkModule("Color::Calc"                                );
checkModule("Text::Aspell",                 0.01,2       );
checkModule("Weather::Com::Finder",         "0.5.1"      );
checkModule("Class::InsideOut",             "1.06"       );
checkModule("HTML::TagCloud",               "0.34"       );
checkModule("Image::ExifTool",              "7.00"       );
checkModule("Archive::Any",                 "0.093"      );
checkModule("Path::Class",                  '0.16'       );
checkModule("Exception::Class",             "1.23"       );
checkModule("List::MoreUtils",              "0.22"       );
checkModule("File::Path",                   "2.04"       );
checkModule("Module::Find",                 "0.06"       );
checkModule("Class::C3",                    "0.19"       );
<<<<<<< HEAD
checkModule("GraphViz",                     "2.00"       );
=======
checkModule("Params::Validate",             "0.81"       );
>>>>>>> 5d51b9fc

failAndExit("Required modules are missing, running no more checks.") if $missingModule;

###################################
# Checking WebGUI
###################################

printTest("WebGUI modules");
if (eval { require WebGUI } && eval { require WebGUI::SQL } && eval { require WebGUI::Config }) {
        printResult("OK");
} else {
        failAndExit("Not Found. Perhaps you're running this script from the wrong place.");
}

###################################
# Checking Version
###################################
my $version = getLatestWebguiVersion();
printTest("Your version");
if ($version eq $WebGUI::VERSION."-".$WebGUI::STATUS) {
	printResult("You are using the latest version - $WebGUI::VERSION-$WebGUI::STATUS");
} else {
	printResult("You are using ".$WebGUI::VERSION."-".$WebGUI::STATUS." and ".$version." is available.");
}

printTest("Locating WebGUI configs");
my $configs = WebGUI::Config->readAllConfigs($webguiRoot);
printResult("OK");
foreach my $filename (keys %{$configs}) {
	print "\n";	
	###################################
	# Checking Config File
	###################################
	printTest("Checking config file");
	printResult($filename);

	###################################
	# Checking uploads folder
	###################################
	printTest("Verifying uploads folder");
        if (opendir(DIR,$configs->{$filename}->get("uploadsPath"))) {
		printResult("OK");
		closedir(DIR);
	} else {
		printResult("Appears to be missing!");
	}
	printTest("Verifying DSN");
	my $dsnok = 0;
	if ($configs->{$filename}->get("dsn") !~ /\DBI\:\w+\:\w+/) {
		printResult("DSN is improperly formatted.");
	} else {
		printResult("OK");
		$dsnok = 1;
	}

	###################################
	# Checking database
	###################################
	if ($dsnok) {
		printTest("Verifying database connection");
		my ($dbh, $test);
		unless (eval {$dbh = DBI->connect($configs->{$filename}->get("dsn"),$configs->{$filename}->get("dbuser"),$configs->{$filename}->get("dbpass"))}) {
			printResult("Can't connect with info provided!");
		} else {
			printResult("OK");
			$dbh->disconnect();
		}
	}
}



print "\nTesting complete!\n\n";



#----------------------------------------
sub checkModule {
    my $module = shift;
    my $version = shift || 0;
    my $skipInstall = shift;
    my $afterinstall = shift;	
    unless (defined $afterinstall) { $afterinstall = 0; }
    printTest("Checking for module $module");
    my $statement = "require ".$module.";";

    # we tried installing, now what?
    if ($afterinstall == 1) {
        failAndExit("Install of $module failed!") unless eval($statement);
        # //todo: maybe need to check new install module version 
		printResult("OK");
		return;
    } 

    # let's see if the module is installed
    elsif (eval($statement)) {
		$statement = '$'.$module."::VERSION";
		my $currentVersion = eval($statement);

        # is it the correct version
		if ($currentVersion >= $version) {
			printResult("OK");
	    } 

        # not the correct version, now what?
        else {

            # do nothing we're just reporting the modules.
		    if ($simpleReport) {
                printResult("Outdated - Current: ".$currentVersion." / Required: ".$version);
            }

            # do nothing, this module isn't required 
	        elsif ( $skipInstall == 2 ) {
                printResult("Outdated - Current: ".$currentVersion." / Required: ".$version.", but it's optional anyway");
            } 

            # if we're an admin let's offer to install it
            elsif (isRootRequirementMet()) {
                my $installThisModule = prompt ("$currentVersion is installed, but we need at least "
                    ."$version, do you want to upgrade it now?", "y", "y", "n");

                # does the user wish to install it
                if ($installThisModule eq "y") {
                    installModule($module);
                    checkModule($module,$version,$skipInstall,1);
                } 

                # user doesn't wish to install it
                else {
                    printResult("Upgrade aborted by user input.");
                }
            } 

            # we're not root so lets skip it
            else {
                printResult("Outdated - Current: ".$currentVersion." / Required: ".$version
                    .", but you're not root, so you need to ask your administrator to upgrade it.");
		    }
        }

    # module isn't installed, now what?
    } else {

        # skip optional module
        if ($skipInstall == 2) {
            printResult("Not Installed, but it's optional anyway");
		} 

        # skip  
        elsif ($simpleReport) {
           	printResult("Not Installed");
            $missingModule = 1;
		}

        # if we're root lets try and install it
		elsif (  isRootRequirementMet()) {
            my $installThisModule = prompt ("Not installed, do you want to install it now?", "y", "y", "n");

            # user wishes to upgrade
            if ($installThisModule eq "y") {
                installModule($module);
                checkModule($module,$version,$skipInstall,1);
            } 

            # install aborted by user
            else {
                printResult("Install aborted by user input.");
                $missingModule = 1;
            }
		} 

        # can't install, not root        
        else {
			printResult("Not installed, but you're not root, so you need to ask your administrator to install it.");
            $missingModule = 1;
		}
    }
}

#----------------------------------------
sub failAndExit {
        my $exitmessage = shift;
        print $exitmessage."\n\n";
        exit;
}

#----------------------------------------
sub getLatestWebguiVersion {
    printTest("Getting current WebGUI version");
    my $currentversionUserAgent = new LWP::UserAgent;
	$currentversionUserAgent->env_proxy;
	$currentversionUserAgent->agent("WebGUI-Check/2.1");
    $currentversionUserAgent->timeout(30);
    $currentversionUserAgent->env_proxy();
    my $header = new HTTP::Headers;
    my $referer = "http://".`hostname`."/webgui-cli-version";
    chomp $referer;
    $header->referer($referer);
    my $currentversionRequest = new HTTP::Request (GET => "http://update.webgui.org/latest-version.txt", $header);
    my $currentversionResponse = $currentversionUserAgent->request($currentversionRequest);
    my $version = $currentversionResponse->content;
    chomp $version;
    if ($currentversionResponse->is_error || $version eq "") {
        printResult("Failed! Continuing without it.");
    } 
    else {
        printResult("OK");
    }
    return $version;
}

#----------------------------------------
sub getOs {
	if ($^O =~ /MSWin32/i || $^O =~ /^Win/i) {
		return "Windowsish";
	}
	return "Linuxish";
}

#----------------------------------------
sub installModule {
        my $module = shift;
        print "Attempting to install ".$module."...\n";
        my $cwd = Cwd::cwd;
        CPAN::Shell->install($module);
        chdir $cwd;
}

#----------------------------------------
sub isIn {
        my $key = shift;
        $_ eq $key and return 1 for @_;
        return 0;
}

#----------------------------------------
sub isRootRequirementMet {
    if (getOs() eq "Linuxish")	 {
	return ($< == 0);	
    } else {
	return 1;
    }
}

#----------------------------------------
sub printTest {
        my $test = shift;
        print sprintf("%-50s", $test.": ");
}

#----------------------------------------
sub printResult {
        my $result = shift;
        print "$result\n";
}

#----------------------------------------
sub prompt {
        my $question = shift;
        my $default = shift;
        my @answers = @_; # the rest are answers
        print "\n".$question." ";
        print "{".join("|",@answers)."} " if ($#answers > 0);
        print "[".$default."] " if (defined $default);
        my $answer = <STDIN>;
        chomp $answer;
        $answer = $default if ($answer eq "");
        $answer = prompt($question,$default,@answers) if (($#answers > 0 && !(isIn($answer,@answers))) || $answer eq "");
        return $answer;
}

__END__

=head1 NAME
testEnvironment - Test Perl environment for proper WebGUI support.

=head1 SYNOPSIS

 testEnvironment --simpleReport

 testEnvironment --help

=head1 DESCRIPTION

This WebGUI utility script tests the current Perl environment to make
sure all of WebGUI's dependencies are satisfied. It also checks for
proper installation of WebGUI's libraries.

If any of the required Perl modules is not available or outdated, the
script will ask if it should attempt installation using CPAN. This will
only be possible if the script is being run as a superuser.

The script will attempt to find out the latest available version from
L<http://update.webgui.org>, and compare with the currently installed one.

=over

=item B<--simpleReport>

Prints the status report to standard output, but does not attempt
to upgrade any outdated or missing Perl modules.

=item B<--help>

Shows this documentation, then exits.

=back

=head1 AUTHOR

Copyright 2001-2009 Plain Black Corporation.

=cut<|MERGE_RESOLUTION|>--- conflicted
+++ resolved
@@ -120,11 +120,8 @@
 checkModule("File::Path",                   "2.04"       );
 checkModule("Module::Find",                 "0.06"       );
 checkModule("Class::C3",                    "0.19"       );
-<<<<<<< HEAD
+checkModule("Params::Validate",             "0.81"       );
 checkModule("GraphViz",                     "2.00"       );
-=======
-checkModule("Params::Validate",             "0.81"       );
->>>>>>> 5d51b9fc
 
 failAndExit("Required modules are missing, running no more checks.") if $missingModule;
 
