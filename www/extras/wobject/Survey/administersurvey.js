--- conflicted
+++ resolved
@@ -16,11 +16,7 @@
         'Phone Number': 1,
         'Text Date': 1,
         'Currency': 1,
-<<<<<<< HEAD
-	'TextArea': 1
-=======
 	    'TextArea': 1
->>>>>>> 5d51b9fc
     };
     var SLIDER_TYPES = {
         'Slider': 1,
@@ -372,21 +368,12 @@
         addWidgets: function(qs){
             hasFile = false;
             for (var i = 0; i < qs.length; i++) {
-<<<<<<< HEAD
-				var q = qs[i];
-				if (!q || !q.answers) {
-					// gracefully handle q with no answers
-					continue;
-				}
-
-=======
                 var q = qs[i];
                 if (!q || !q.answers) {
                     // gracefully handle q with no answers
                     continue;
                 }
                 
->>>>>>> 5d51b9fc
                 var verts = '';
                 for (var x in q.answers) {
                     if (YAHOO.lang.hasOwnProperty(q.answers, x)) {
